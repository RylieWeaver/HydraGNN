--- conflicted
+++ resolved
@@ -136,11 +136,7 @@
 
 
 def update_config_equivariance(config):
-<<<<<<< HEAD
-    equivariant_models = ["EGNN", "SchNet", "PAINN"]
-=======
     equivariant_models = ["EGNN", "SchNet", "PNAEq", "PAINN", "MACE"]
->>>>>>> de9c503d
     if "equivariance" in config and config["equivariance"]:
         assert (
             config["model_type"] in equivariant_models
