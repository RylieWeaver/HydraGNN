##############################################################################
# Copyright (c) 2021, Oak Ridge National Laboratory                          #
# All rights reserved.                                                       #
#                                                                            #
# This file is part of HydraGNN and is distributed under a BSD 3-clause      #
# license. For the licensing terms see the LICENSE file in the top-level     #
# directory.                                                                 #
#                                                                            #
# SPDX-License-Identifier: BSD-3-Clause                                      #
##############################################################################
import pickle
import os
from hydragnn.preprocess.graph_samples_checks_and_updates import (
    check_if_graph_size_variable,
    gather_deg,
)
from hydragnn.utils.model.model import calculate_avg_deg
from hydragnn.utils.distributed import get_comm_size_and_rank
from copy import deepcopy
import json
import torch


def update_config(config, train_loader, val_loader, test_loader):
    """check if config input consistent and update config with model and datasets"""

    graph_size_variable = os.getenv("HYDRAGNN_USE_VARIABLE_GRAPH_SIZE")
    if graph_size_variable is None:
        graph_size_variable = check_if_graph_size_variable(
            train_loader, val_loader, test_loader
        )
    else:
        graph_size_variable = bool(int(graph_size_variable))

    if "Dataset" in config:
        check_output_dim_consistent(train_loader.dataset[0], config)

    config["NeuralNetwork"] = update_config_NN_outputs(
        config["NeuralNetwork"], train_loader.dataset[0], graph_size_variable
    )

    config = normalize_output_config(config)

    config["NeuralNetwork"]["Architecture"]["input_dim"] = len(
        config["NeuralNetwork"]["Variables_of_interest"]["input_node_features"]
    )

    PNA_models = ["PNA", "PNAPlus", "PNAEq"]
    if config["NeuralNetwork"]["Architecture"]["model_type"] in PNA_models:
        if hasattr(train_loader.dataset, "pna_deg"):
            ## Use max neighbours used in the datasets.
            deg = torch.tensor(train_loader.dataset.pna_deg)
        else:
            deg = gather_deg(train_loader.dataset)
        config["NeuralNetwork"]["Architecture"]["pna_deg"] = deg.tolist()
        config["NeuralNetwork"]["Architecture"]["max_neighbours"] = len(deg) - 1
    else:
        config["NeuralNetwork"]["Architecture"]["pna_deg"] = None

    if config["NeuralNetwork"]["Architecture"]["model_type"] == "MACE":
        if hasattr(train_loader.dataset, "avg_num_neighbors"):
            ## Use avg neighbours used in the dataset.
            avg_num_neighbors = torch.tensor(train_loader.dataset.avg_num_neighbors)
        else:
            avg_num_neighbors = float(calculate_avg_deg(train_loader.dataset))
        config["NeuralNetwork"]["Architecture"]["avg_num_neighbors"] = avg_num_neighbors
    else:
        config["NeuralNetwork"]["Architecture"]["avg_num_neighbors"] = None

    if "radius" not in config["NeuralNetwork"]["Architecture"]:
        config["NeuralNetwork"]["Architecture"]["radius"] = None
    if "radial_type" not in config["NeuralNetwork"]["Architecture"]:
        config["NeuralNetwork"]["Architecture"]["radial_type"] = None
    if "distance_transform" not in config["NeuralNetwork"]["Architecture"]:
        config["NeuralNetwork"]["Architecture"]["distance_transform"] = None
    if "num_gaussians" not in config["NeuralNetwork"]["Architecture"]:
        config["NeuralNetwork"]["Architecture"]["num_gaussians"] = None
    if "num_filters" not in config["NeuralNetwork"]["Architecture"]:
        config["NeuralNetwork"]["Architecture"]["num_filters"] = None
    if "envelope_exponent" not in config["NeuralNetwork"]["Architecture"]:
        config["NeuralNetwork"]["Architecture"]["envelope_exponent"] = None
    if "num_after_skip" not in config["NeuralNetwork"]["Architecture"]:
        config["NeuralNetwork"]["Architecture"]["num_after_skip"] = None
    if "num_before_skip" not in config["NeuralNetwork"]["Architecture"]:
        config["NeuralNetwork"]["Architecture"]["num_before_skip"] = None
    if "basis_emb_size" not in config["NeuralNetwork"]["Architecture"]:
        config["NeuralNetwork"]["Architecture"]["basis_emb_size"] = None
    if "int_emb_size" not in config["NeuralNetwork"]["Architecture"]:
        config["NeuralNetwork"]["Architecture"]["int_emb_size"] = None
    if "out_emb_size" not in config["NeuralNetwork"]["Architecture"]:
        config["NeuralNetwork"]["Architecture"]["out_emb_size"] = None
    if "num_radial" not in config["NeuralNetwork"]["Architecture"]:
        config["NeuralNetwork"]["Architecture"]["num_radial"] = None
    if "num_spherical" not in config["NeuralNetwork"]["Architecture"]:
        config["NeuralNetwork"]["Architecture"]["num_spherical"] = None
    if "radial_type" not in config["NeuralNetwork"]["Architecture"]:
        config["NeuralNetwork"]["Architecture"]["radial_type"] = None
    if "correlation" not in config["NeuralNetwork"]["Architecture"]:
        config["NeuralNetwork"]["Architecture"]["correlation"] = None
    if "max_ell" not in config["NeuralNetwork"]["Architecture"]:
        config["NeuralNetwork"]["Architecture"]["max_ell"] = None
    if "node_max_ell" not in config["NeuralNetwork"]["Architecture"]:
        config["NeuralNetwork"]["Architecture"]["node_max_ell"] = None

    config["NeuralNetwork"]["Architecture"] = update_config_edge_dim(
        config["NeuralNetwork"]["Architecture"]
    )

    config["NeuralNetwork"]["Architecture"] = update_config_equivariance(
        config["NeuralNetwork"]["Architecture"]
    )

    if "freeze_conv_layers" not in config["NeuralNetwork"]["Architecture"]:
        config["NeuralNetwork"]["Architecture"]["freeze_conv_layers"] = False
    if "initial_bias" not in config["NeuralNetwork"]["Architecture"]:
        config["NeuralNetwork"]["Architecture"]["initial_bias"] = None

    if "Optimizer" not in config["NeuralNetwork"]["Training"]:
        config["NeuralNetwork"]["Training"]["Optimizer"]["type"] = "AdamW"

    if "loss_function_type" not in config["NeuralNetwork"]["Training"]:
        config["NeuralNetwork"]["Training"]["loss_function_type"] = "mse"

    if "activation_function" not in config["NeuralNetwork"]["Architecture"]:
        config["NeuralNetwork"]["Architecture"]["activation_function"] = "relu"

    if "SyncBatchNorm" not in config["NeuralNetwork"]["Architecture"]:
        config["NeuralNetwork"]["Architecture"]["SyncBatchNorm"] = False

    if "conv_checkpointing" not in config["NeuralNetwork"]["Training"]:
        config["NeuralNetwork"]["Training"]["conv_checkpointing"] = False

    if "compute_grad_energy" not in config["NeuralNetwork"]["Training"]:
        config["NeuralNetwork"]["Training"]["compute_grad_energy"] = False
    return config


def update_config_equivariance(config):
<<<<<<< HEAD
    equivariant_models = ["EGNN", "SchNet", "PNAEq", "MACE"]
=======
    equivariant_models = ["EGNN", "SchNet", "PNAEq", "PAINN"]
>>>>>>> ab8891fc
    if "equivariance" in config and config["equivariance"]:
        assert (
            config["model_type"] in equivariant_models
        ), "E(3) equivariance can only be ensured for EGNN, SchNet, and MACE."
    elif "equivariance" not in config:
        config["equivariance"] = False
    return config


def update_config_edge_dim(config):
    config["edge_dim"] = None
    edge_models = ["PNAPlus", "PNA", "CGCNN", "SchNet", "EGNN", "DimeNet", "MACE"]
    if "edge_features" in config and config["edge_features"]:
        assert (
            config["model_type"] in edge_models
        ), "Edge features can only be used with DimeNet, MACE, EGNN, SchNet, PNA, PNAPlus, and CGCNN."
        config["edge_dim"] = len(config["edge_features"])
    elif config["model_type"] == "CGCNN":
        # CG always needs an integer edge_dim
        # PNA, PNAPlus, and DimeNet would fail with integer edge_dim without edge_attr
        config["edge_dim"] = 0
    return config


def check_output_dim_consistent(data, config):
    output_type = config["NeuralNetwork"]["Variables_of_interest"]["type"]
    output_index = config["NeuralNetwork"]["Variables_of_interest"]["output_index"]
    if hasattr(data, "y_loc"):
        for ihead in range(len(output_type)):
            if output_type[ihead] == "graph":
                assert (
                    data.y_loc[0, ihead + 1].item() - data.y_loc[0, ihead].item()
                    == config["Dataset"]["graph_features"]["dim"][output_index[ihead]]
                )
            elif output_type[ihead] == "node":
                assert (
                    data.y_loc[0, ihead + 1].item() - data.y_loc[0, ihead].item()
                ) // data.num_nodes == config["Dataset"]["node_features"]["dim"][
                    output_index[ihead]
                ]


def update_config_NN_outputs(config, data, graph_size_variable):
    """ "Extract architecture output dimensions and set node-level prediction architecture"""

    output_type = config["Variables_of_interest"]["type"]
    if hasattr(data, "y_loc"):
        dims_list = []
        for ihead in range(len(output_type)):
            if output_type[ihead] == "graph":
                dim_item = data.y_loc[0, ihead + 1].item() - data.y_loc[0, ihead].item()
            elif output_type[ihead] == "node":
                if (
                    graph_size_variable
                    and config["Architecture"]["output_heads"]["node"]["type"]
                    == "mlp_per_node"
                ):
                    raise ValueError(
                        '"mlp_per_node" is not allowed for variable graph size, Please set config["NeuralNetwork"]["Architecture"]["output_heads"]["node"]["type"] to be "mlp" or "conv" in input file.'
                    )
                dim_item = (
                    data.y_loc[0, ihead + 1].item() - data.y_loc[0, ihead].item()
                ) // data.num_nodes
            else:
                raise ValueError("Unknown output type", output_type[ihead])
            dims_list.append(dim_item)
    else:
        for ihead in range(len(output_type)):
            if output_type[ihead] != "graph":
                raise ValueError(
                    "y_loc is needed for outputs that are not at graph levels",
                    output_type[ihead],
                )
        dims_list = config["Variables_of_interest"]["output_dim"]

    config["Architecture"]["output_dim"] = dims_list
    config["Architecture"]["output_type"] = output_type
    config["Architecture"]["num_nodes"] = data.num_nodes
    return config


def normalize_output_config(config):
    var_config = config["NeuralNetwork"]["Variables_of_interest"]
    if "denormalize_output" in var_config and var_config["denormalize_output"]:
        if (
            var_config.get("minmax_node_feature") is not None
            and var_config.get("minmax_graph_feature") is not None
        ):
            dataset_path = None
        ###loading min/max values from input data file. Only one path is needed
        elif list(config["Dataset"]["path"].values())[0].endswith(".pkl"):
            dataset_path = list(config["Dataset"]["path"].values())[0]
        else:
            if "total" in config["Dataset"]["path"].keys():
                dataset_path = f"{os.environ['SERIALIZED_DATA_PATH']}/serialized_dataset/{config['Dataset']['name']}.pkl"
            else:
                dataset_path = f"{os.environ['SERIALIZED_DATA_PATH']}/serialized_dataset/{config['Dataset']['name']}_train.pkl"
        var_config = update_config_minmax(dataset_path, var_config)
    else:
        var_config["denormalize_output"] = False

    config["NeuralNetwork"]["Variables_of_interest"] = var_config
    return config


def update_config_minmax(dataset_path, config):
    """load minimum and maximum values from dataset_path, if need denormalize,"""
    ## Check first if "minmax_graph_feature" and "minmax_graph_feature"
    if "minmax_node_feature" not in config and "minmax_graph_feature" not in config:
        with open(dataset_path, "rb") as f:
            node_minmax = pickle.load(f)
            graph_minmax = pickle.load(f)
    else:
        node_minmax = config["minmax_node_feature"]
        graph_minmax = config["minmax_graph_feature"]
    config["x_minmax"] = []
    config["y_minmax"] = []
    feature_indices = [i for i in config["input_node_features"]]
    for item in feature_indices:
        config["x_minmax"].append(node_minmax[:, item].tolist())
    output_type = config["type"]
    output_index = config["output_index"]
    for item in range(len(output_type)):
        if output_type[item] == "graph":
            config["y_minmax"].append(graph_minmax[:, output_index[item]].tolist())
        elif output_type[item] == "node":
            config["y_minmax"].append(node_minmax[:, output_index[item]].tolist())
        else:
            raise ValueError("Unknown output type", output_type[item])
    return config


def get_log_name_config(config):
    return (
        config["NeuralNetwork"]["Architecture"]["model_type"]
        + "-r-"
        + str(config["NeuralNetwork"]["Architecture"]["radius"])
        + "-ncl-"
        + str(config["NeuralNetwork"]["Architecture"]["num_conv_layers"])
        + "-hd-"
        + str(config["NeuralNetwork"]["Architecture"]["hidden_dim"])
        + "-ne-"
        + str(config["NeuralNetwork"]["Training"]["num_epoch"])
        + "-lr-"
        + str(config["NeuralNetwork"]["Training"]["Optimizer"]["learning_rate"])
        + "-bs-"
        + str(config["NeuralNetwork"]["Training"]["batch_size"])
        + "-data-"
        + config["Dataset"]["name"][
            : (
                config["Dataset"]["name"].rfind("_")
                if config["Dataset"]["name"].rfind("_") > 0
                else None
            )
        ]
        + "-node_ft-"
        + "".join(
            str(x)
            for x in config["NeuralNetwork"]["Variables_of_interest"][
                "input_node_features"
            ]
        )
        + "-task_weights-"
        + "".join(
            str(weigh) + "-"
            for weigh in config["NeuralNetwork"]["Architecture"]["task_weights"]
        )
    )


def save_config(config, log_name, path="./logs/"):
    """Save config"""
    _, world_rank = get_comm_size_and_rank()
    if world_rank == 0:
        fname = os.path.join(path, log_name, "config.json")
        with open(fname, "w") as f:
            json.dump(config, f, indent=4)


def parse_deepspeed_config(config):
    # first, check if we have a ds_config section in the config
    if "ds_config" in config["NeuralNetwork"]:
        ds_config = config["NeuralNetwork"]["ds_config"]
    else:
        ds_config = {}

    if "train_micro_batch_size_per_gpu" not in ds_config:
        ds_config["train_micro_batch_size_per_gpu"] = config["NeuralNetwork"][
            "Training"
        ]["batch_size"]
        ds_config["gradient_accumulation_steps"] = 1

    if "steps_per_print" not in ds_config:
        ds_config["steps_per_print"] = 1e9  # disable printing

    return ds_config


def merge_config(a: dict, b: dict) -> dict:
    result = deepcopy(a)
    for bk, bv in b.items():
        av = result.get(bk)
        if isinstance(av, dict) and isinstance(bv, dict):
            result[bk] = merge_config(av, bv)
        else:
            result[bk] = deepcopy(bv)
    return result<|MERGE_RESOLUTION|>--- conflicted
+++ resolved
@@ -136,11 +136,7 @@
 
 
 def update_config_equivariance(config):
-<<<<<<< HEAD
-    equivariant_models = ["EGNN", "SchNet", "PNAEq", "MACE"]
-=======
-    equivariant_models = ["EGNN", "SchNet", "PNAEq", "PAINN"]
->>>>>>> ab8891fc
+    equivariant_models = ["EGNN", "SchNet", "PNAEq", "PAINN", "MACE"]
     if "equivariance" in config and config["equivariance"]:
         assert (
             config["model_type"] in equivariant_models
