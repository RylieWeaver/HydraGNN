##############################################################################
# Copyright (c) 2021, Oak Ridge National Laboratory                          #
# All rights reserved.                                                       #
#                                                                            #
# This file is part of HydraGNN and is distributed under a BSD 3-clause      #
# license. For the licensing terms see the LICENSE file in the top-level     #
# directory.                                                                 #
#                                                                            #
# SPDX-License-Identifier: BSD-3-Clause                                      #
##############################################################################

import os
import torch
from torch_geometric.data import Data

from hydragnn.models.GINStack import GINStack
from hydragnn.models.PNAStack import PNAStack
from hydragnn.models.PNAPlusStack import PNAPlusStack
from hydragnn.models.GATStack import GATStack
from hydragnn.models.MFCStack import MFCStack
from hydragnn.models.CGCNNStack import CGCNNStack
from hydragnn.models.SAGEStack import SAGEStack
from hydragnn.models.SCFStack import SCFStack
from hydragnn.models.DIMEStack import DIMEStack
from hydragnn.models.EGCLStack import EGCLStack
<<<<<<< HEAD
from hydragnn.models.PAINNStack import PAINNStack
=======
from hydragnn.models.PNAEqStack import PNAEqStack
>>>>>>> f8f78932

from hydragnn.utils.distributed import get_device
from hydragnn.utils.profiling_and_tracing.time_utils import Timer


def create_model_config(
    config: dict,
    verbosity: int = 0,
    use_gpu: bool = True,
):
    return create_model(
        config["Architecture"]["model_type"],
        config["Architecture"]["input_dim"],
        config["Architecture"]["hidden_dim"],
        config["Architecture"]["output_dim"],
        config["Architecture"]["output_type"],
        config["Architecture"]["output_heads"],
        config["Architecture"]["activation_function"],
        config["Training"]["loss_function_type"],
        config["Architecture"]["task_weights"],
        config["Architecture"]["num_conv_layers"],
        config["Architecture"]["freeze_conv_layers"],
        config["Architecture"]["initial_bias"],
        config["Architecture"]["num_nodes"],
        config["Architecture"]["max_neighbours"],
        config["Architecture"]["edge_dim"],
        config["Architecture"]["pna_deg"],
        config["Architecture"]["num_before_skip"],
        config["Architecture"]["num_after_skip"],
        config["Architecture"]["num_radial"],
        config["Architecture"]["basis_emb_size"],
        config["Architecture"]["int_emb_size"],
        config["Architecture"]["out_emb_size"],
        config["Architecture"]["envelope_exponent"],
        config["Architecture"]["num_spherical"],
        config["Architecture"]["num_gaussians"],
        config["Architecture"]["num_filters"],
        config["Architecture"]["radius"],
        config["Architecture"]["equivariance"],
        config["Training"]["conv_checkpointing"],
        verbosity,
        use_gpu,
    )


# FIXME: interface does not include ilossweights_hyperp, ilossweights_nll, dropout
def create_model(
    model_type: str,
    input_dim: int,
    hidden_dim: int,
    output_dim: list,
    output_type: list,
    output_heads: dict,
    activation_function: str,
    loss_function_type: str,
    task_weights: list,
    num_conv_layers: int,
    freeze_conv: bool = False,
    initial_bias: float = None,
    num_nodes: int = None,
    max_neighbours: int = None,
    edge_dim: int = None,
    pna_deg: torch.tensor = None,
    num_before_skip: int = None,
    num_after_skip: int = None,
    num_radial: int = None,
    basis_emb_size: int = None,
    int_emb_size: int = None,
    out_emb_size: int = None,
    envelope_exponent: int = None,
    num_spherical: int = None,
    num_gaussians: int = None,
    num_filters: int = None,
    radius: float = None,
    equivariance: bool = False,
    conv_checkpointing: bool = False,
    verbosity: int = 0,
    use_gpu: bool = True,
):
    timer = Timer("create_model")
    timer.start()
    torch.manual_seed(0)

    device = get_device(use_gpu, verbosity_level=verbosity)

    # Note: model-specific inputs must come first.
    if model_type == "GIN":
        model = GINStack(
            input_dim,
            hidden_dim,
            output_dim,
            output_type,
            output_heads,
            activation_function,
            loss_function_type,
            equivariance,
            loss_weights=task_weights,
            freeze_conv=freeze_conv,
            initial_bias=initial_bias,
            num_conv_layers=num_conv_layers,
            num_nodes=num_nodes,
        )

    elif model_type == "PNA":
        assert pna_deg is not None, "PNA requires degree input."
        model = PNAStack(
            pna_deg,
            edge_dim,
            input_dim,
            hidden_dim,
            output_dim,
            output_type,
            output_heads,
            activation_function,
            loss_function_type,
            equivariance,
            loss_weights=task_weights,
            freeze_conv=freeze_conv,
            initial_bias=initial_bias,
            num_conv_layers=num_conv_layers,
            num_nodes=num_nodes,
        )

    elif model_type == "PNAPlus":
        assert pna_deg is not None, "PNAPlus requires degree input."
        assert (
            envelope_exponent is not None
        ), "PNAPlus requires envelope_exponent input."
        assert num_radial is not None, "PNAPlus requires num_radial input."
        assert radius is not None, "PNAPlus requires radius input."
        model = PNAPlusStack(
            pna_deg,
            edge_dim,
            envelope_exponent,
            num_radial,
            radius,
            input_dim,
            hidden_dim,
            output_dim,
            output_type,
            output_heads,
            activation_function,
            loss_function_type,
            equivariance,
            loss_weights=task_weights,
            freeze_conv=freeze_conv,
            initial_bias=initial_bias,
            num_conv_layers=num_conv_layers,
            num_nodes=num_nodes,
        )

    elif model_type == "GAT":
        # FIXME: expose options to users
        heads = 6
        negative_slope = 0.05
        model = GATStack(
            heads,
            negative_slope,
            input_dim,
            hidden_dim,
            output_dim,
            output_type,
            output_heads,
            activation_function,
            loss_function_type,
            equivariance,
            loss_weights=task_weights,
            freeze_conv=freeze_conv,
            initial_bias=initial_bias,
            num_conv_layers=num_conv_layers,
            num_nodes=num_nodes,
        )

    elif model_type == "MFC":
        assert max_neighbours is not None, "MFC requires max_neighbours input."
        model = MFCStack(
            max_neighbours,
            input_dim,
            hidden_dim,
            output_dim,
            output_type,
            output_heads,
            activation_function,
            loss_function_type,
            equivariance,
            loss_weights=task_weights,
            freeze_conv=freeze_conv,
            initial_bias=initial_bias,
            num_conv_layers=num_conv_layers,
            num_nodes=num_nodes,
        )

    elif model_type == "CGCNN":
        model = CGCNNStack(
            edge_dim,
            input_dim,
            output_dim,
            output_type,
            output_heads,
            activation_function,
            loss_function_type,
            equivariance,
            loss_weights=task_weights,
            freeze_conv=freeze_conv,
            initial_bias=initial_bias,
            num_conv_layers=num_conv_layers,
            num_nodes=num_nodes,
        )

    elif model_type == "SAGE":
        model = SAGEStack(
            input_dim,
            hidden_dim,
            output_dim,
            output_type,
            output_heads,
            activation_function,
            loss_function_type,
            equivariance,
            loss_weights=task_weights,
            freeze_conv=freeze_conv,
            num_conv_layers=num_conv_layers,
            num_nodes=num_nodes,
        )

    elif model_type == "SchNet":
        assert num_gaussians is not None, "SchNet requires num_guassians input."
        assert num_filters is not None, "SchNet requires num_filters input."
        assert radius is not None, "SchNet requires radius input."
        model = SCFStack(
            num_gaussians,
            num_filters,
            radius,
            input_dim,
            hidden_dim,
            output_dim,
            output_type,
            output_heads,
            activation_function,
            loss_function_type,
            equivariance,
            max_neighbours=max_neighbours,
            loss_weights=task_weights,
            freeze_conv=freeze_conv,
            initial_bias=initial_bias,
            num_conv_layers=num_conv_layers,
            num_nodes=num_nodes,
        )

    elif model_type == "DimeNet":
        assert basis_emb_size is not None, "DimeNet requires basis_emb_size input."
        assert (
            envelope_exponent is not None
        ), "DimeNet requires envelope_exponent input."
        assert int_emb_size is not None, "DimeNet requires int_emb_size input."
        assert out_emb_size is not None, "DimeNet requires out_emb_size input."
        assert num_after_skip is not None, "DimeNet requires num_after_skip input."
        assert num_before_skip is not None, "DimeNet requires num_before_skip input."
        assert num_radial is not None, "DimeNet requires num_radial input."
        assert num_spherical is not None, "DimeNet requires num_spherical input."
        assert radius is not None, "DimeNet requires radius input."
        model = DIMEStack(
            basis_emb_size,
            envelope_exponent,
            int_emb_size,
            out_emb_size,
            num_after_skip,
            num_before_skip,
            num_radial,
            num_spherical,
            edge_dim,
            radius,
            input_dim,
            hidden_dim,
            output_dim,
            output_type,
            output_heads,
            activation_function,
            loss_function_type,
            equivariance,
            max_neighbours=max_neighbours,
            loss_weights=task_weights,
            freeze_conv=freeze_conv,
            initial_bias=initial_bias,
            num_conv_layers=num_conv_layers,
            num_nodes=num_nodes,
        )

    elif model_type == "EGNN":
        model = EGCLStack(
            edge_dim,
            input_dim,
            hidden_dim,
            output_dim,
            output_type,
            output_heads,
            activation_function,
            loss_function_type,
            equivariance,
            max_neighbours=max_neighbours,
            loss_weights=task_weights,
            freeze_conv=freeze_conv,
            initial_bias=initial_bias,
            num_conv_layers=num_conv_layers,
            num_nodes=num_nodes,
        )
    elif model_type == "PAINN":
        model = PAINNStack(
            # edge_dim,   # To-do add edge_features
            num_radial,
            radius,
            input_dim,
            hidden_dim,
            output_dim,
            output_type,
            output_heads,
            activation_function,
            loss_function_type,
            equivariance,
            loss_weights=task_weights,
            freeze_conv=freeze_conv,
            num_conv_layers=num_conv_layers,
            num_nodes=num_nodes,
        )

    elif model_type == "PNAEq":
        assert pna_deg is not None, "PNAEq requires degree input."
        model = PNAEqStack(
            pna_deg,
            edge_dim,
            num_radial,
            radius,
            input_dim,
            hidden_dim,
            output_dim,
            output_type,
            output_heads,
            activation_function,
            loss_function_type,
            equivariance,
            loss_weights=task_weights,
            freeze_conv=freeze_conv,
            num_conv_layers=num_conv_layers,
            num_nodes=num_nodes,
        )
    else:
        raise ValueError("Unknown model_type: {0}".format(model_type))

    if conv_checkpointing:
        model.enable_conv_checkpointing()

    timer.stop()

    return model.to(device)<|MERGE_RESOLUTION|>--- conflicted
+++ resolved
@@ -23,11 +23,8 @@
 from hydragnn.models.SCFStack import SCFStack
 from hydragnn.models.DIMEStack import DIMEStack
 from hydragnn.models.EGCLStack import EGCLStack
-<<<<<<< HEAD
+from hydragnn.models.PNAEqStack import PNAEqStack
 from hydragnn.models.PAINNStack import PAINNStack
-=======
-from hydragnn.models.PNAEqStack import PNAEqStack
->>>>>>> f8f78932
 
 from hydragnn.utils.distributed import get_device
 from hydragnn.utils.profiling_and_tracing.time_utils import Timer
@@ -334,6 +331,7 @@
             num_conv_layers=num_conv_layers,
             num_nodes=num_nodes,
         )
+
     elif model_type == "PAINN":
         model = PAINNStack(
             # edge_dim,   # To-do add edge_features
