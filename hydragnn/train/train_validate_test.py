##############################################################################
# Copyright (c) 2021, Oak Ridge National Laboratory                          #
# All rights reserved.                                                       #
#                                                                            #
# This file is part of HydraGNN and is distributed under a BSD 3-clause      #
# license. For the licensing terms see the LICENSE file in the top-level     #
# directory.                                                                 #
#                                                                            #
# SPDX-License-Identifier: BSD-3-Clause                                      #
##############################################################################

from tqdm import tqdm
import numpy as np

import torch

from hydragnn.preprocess.serialized_dataset_loader import SerializedDataLoader
from hydragnn.postprocess.postprocess import output_denormalize
from hydragnn.postprocess.visualizer import Visualizer
from hydragnn.utils.print_utils import print_distributed, iterate_tqdm, log
from hydragnn.utils.time_utils import Timer
from hydragnn.utils.profile import Profiler
from hydragnn.utils.distributed import get_device, print_peak_memory, check_remaining
from hydragnn.preprocess.load_data import HydraDataLoader
from hydragnn.utils.model import Checkpoint, EarlyStopping

import os

from torch.profiler import record_function
import contextlib
from unittest.mock import MagicMock
from hydragnn.utils.distributed import get_comm_size_and_rank
import torch.distributed as dist
import pickle

import hydragnn.utils.tracer as tr
import time
from mpi4py import MPI


def get_nbatch(loader):
    ## calculate numbrer of batches for a given loader
    m = len(loader.sampler)
    nbatch = (m - 1) // loader.batch_size + 1
    extra = -1 if m - nbatch * loader.batch_size > 0 and loader.drop_last else 0
    nbatch = nbatch + extra

    if os.getenv("HYDRAGNN_MAX_NUM_BATCH") is not None:
        nbatch = min(nbatch, int(os.environ["HYDRAGNN_MAX_NUM_BATCH"]))

    return nbatch


def train_validate_test(
    model,
    optimizer,
    train_loader,
    val_loader,
    test_loader,
    writer,
    scheduler,
    config,
    model_with_config_name,
    verbosity=0,
    plot_init_solution=True,
    plot_hist_solution=False,
    create_plots=False,
    use_deepspeed=False,
    compute_grad_energy=False,
):
    create_plots = True
    num_epoch = config["Training"]["num_epoch"]
    EarlyStop = (
        config["Training"]["EarlyStopping"]
        if "EarlyStopping" in config["Training"]
        else False
    )

    CheckRemainingTime = (
        config["Training"]["CheckRemainingTime"]
        if "CheckRemainingTime" in config["Training"]
        else False
    )

    SaveCheckpoint = (
        config["Training"]["Checkpoint"]
        if "Checkpoint" in config["Training"]
        else False
    )

    device = get_device()
    # total loss tracking for train/vali/test
    total_loss_train = torch.zeros(num_epoch, device=device)
    total_loss_val = torch.zeros(num_epoch, device=device)
    total_loss_test = torch.zeros(num_epoch, device=device)
    # loss tracking for each head/task
    task_loss_train = torch.zeros((num_epoch, model.module.num_heads), device=device)
    task_loss_test = torch.zeros((num_epoch, model.module.num_heads), device=device)
    task_loss_val = torch.zeros((num_epoch, model.module.num_heads), device=device)

    # preparing for results visualization
    ## collecting node feature
    if create_plots:
        node_feature = []
        nodes_num_list = []
        ## (2022/05) : FIXME: using test_loader.datast caused a bottleneck for large data
        for data in iterate_tqdm(
            test_loader.dataset, verbosity, desc="Collecting node feature"
        ):
            node_feature.extend(data.x.tolist())
            nodes_num_list.append(data.num_nodes)

        visualizer = Visualizer(
            model_with_config_name,
            node_feature=node_feature,
            num_heads=model.module.num_heads,
            head_dims=model.module.head_dims,
            num_nodes_list=nodes_num_list,
        )
        visualizer.num_nodes_plot()

    if create_plots and plot_init_solution:  # visualizing of initial conditions
        _, _, true_values, predicted_values = test(test_loader, model, verbosity)
        visualizer.create_scatter_plots(
            true_values,
            predicted_values,
            output_names=config["Variables_of_interest"]["output_names"],
            iepoch=-1,
        )

    profiler = Profiler("./logs/" + model_with_config_name)
    if "Profile" in config:
        profiler.setup(config["Profile"])

    if EarlyStop:
        earlystopper = EarlyStopping()
        if "patience" in config["Training"]:
            earlystopper = EarlyStopping(patience=config["Training"]["patience"])

    if SaveCheckpoint:
        checkpoint = Checkpoint(
            name=model_with_config_name,
            use_deepspeed=use_deepspeed,
        )
        if "checkpoint_warmup" in config["Training"]:
            checkpoint = Checkpoint(
                name=model_with_config_name,
                warmup=config["Training"]["checkpoint_warmup"],
                use_deepspeed=use_deepspeed,
            )

    timer = Timer("train_validate_test")
    timer.start()

    for epoch in range(0, num_epoch):
        print("EPOCH: ", epoch)
        ## timer per epoch
        t0 = time.time()
        profiler.set_current_epoch(epoch)
        for dataloader in [train_loader, val_loader, test_loader]:
            if getattr(dataloader.sampler, "set_epoch", None) is not None:
                dataloader.sampler.set_epoch(epoch)

        with profiler as prof:
            tr.enable()
            tr.start("train")
            train_loss, train_taskserr = train(
                train_loader,
                model,
                optimizer,
                verbosity,
                profiler=prof,
                use_deepspeed=use_deepspeed,
                compute_grad_energy=compute_grad_energy,
            )
            tr.stop("train")
            tr.disable()
            if epoch == 0:
                tr.reset()

        if int(os.getenv("HYDRAGNN_VALTEST", "1")) == 0:
            continue

        val_loss, val_taskserr = validate(
            val_loader,
            model,
            verbosity,
            reduce_ranks=True,
            compute_grad_energy=compute_grad_energy,
        )
        test_loss, test_taskserr, true_values, predicted_values = test(
            test_loader,
            model,
            verbosity,
            reduce_ranks=True,
            return_samples=plot_hist_solution,
            compute_grad_energy=compute_grad_energy,
        )
        scheduler.step(val_loss)
        if writer is not None:
            writer.add_scalar("train error", train_loss, epoch)
            writer.add_scalar("validate error", val_loss, epoch)
            writer.add_scalar("test error", test_loss, epoch)
            for ivar in range(model.module.num_heads):
                writer.add_scalar(
                    "train error of task" + str(ivar), train_taskserr[ivar], epoch
                )
        print_distributed(
            verbosity,
            f"Epoch: {epoch:02d}, Train Loss: {train_loss:.8f}, Val Loss: {val_loss:.8f}, "
            f"Test Loss: {test_loss:.8f}",
        )
        print_distributed(
            verbosity,
            "Tasks Train Loss:",
            [taskerr.item() for taskerr in train_taskserr],
        )
        print_distributed(
            verbosity, "Tasks Val Loss:", [taskerr.item() for taskerr in val_taskserr]
        )
        print_distributed(
            verbosity, "Tasks Test Loss:", [taskerr.item() for taskerr in test_taskserr]
        )

        total_loss_train[epoch] = train_loss
        total_loss_val[epoch] = val_loss
        total_loss_test[epoch] = test_loss
        task_loss_train[epoch, :] = train_taskserr
        task_loss_val[epoch, :] = val_taskserr
        task_loss_test[epoch, :] = test_taskserr

        ###tracking the solution evolving with training
        if plot_hist_solution:
            visualizer.create_scatter_plots(
                true_values,
                predicted_values,
                output_names=config["Variables_of_interest"]["output_names"],
                iepoch=epoch,
            )

        if SaveCheckpoint:
            if checkpoint(model, optimizer, reduce_values_ranks(val_loss).item()):
                print_distributed(
                    verbosity, "Creating Checkpoint: %f" % checkpoint.min_perf_metric
                )
            print_distributed(
                verbosity, "Best Performance Metric: %f" % checkpoint.min_perf_metric
            )

        if EarlyStop:
            if earlystopper(reduce_values_ranks(val_loss)):
                print_distributed(
                    verbosity,
                    "Early stopping executed at epoch = %d due to val_loss not decreasing"
                    % epoch,
                )
                break

        if CheckRemainingTime:
            should_stop = check_remaining(t0)
            if should_stop:
                print_distributed(
                    verbosity,
                    "No time left. Early stop.",
                )
                break

    timer.stop()

    if create_plots:
        # reduce loss statistics across all processes
        total_loss_train = reduce_values_ranks(total_loss_train)
        total_loss_val = reduce_values_ranks(total_loss_val)
        total_loss_test = reduce_values_ranks(total_loss_test)
        task_loss_train = reduce_values_ranks(task_loss_train)
        task_loss_val = reduce_values_ranks(task_loss_val)
        task_loss_test = reduce_values_ranks(task_loss_test)

        # At the end of training phase, do the one test run for visualizer to get latest predictions
        test_loss, test_taskserr, true_values, predicted_values = test(
            test_loader, model, verbosity
        )

        ##output predictions with unit/not normalized
        if config["Variables_of_interest"]["denormalize_output"]:
            true_values, predicted_values = output_denormalize(
                config["Variables_of_interest"]["y_minmax"],
                true_values,
                predicted_values,
            )

    _, rank = get_comm_size_and_rank()
    if create_plots and rank == 0:
        ######result visualization######
        visualizer.create_plot_global(
            true_values,
            predicted_values,
            output_names=config["Variables_of_interest"]["output_names"],
        )
        visualizer.create_scatter_plots(
            true_values,
            predicted_values,
            output_names=config["Variables_of_interest"]["output_names"],
        )
        ######plot loss history#####
        visualizer.plot_history(
            total_loss_train,
            total_loss_val,
            total_loss_test,
            task_loss_train,
            task_loss_val,
            task_loss_test,
            model.module.loss_weights,
            config["Variables_of_interest"]["output_names"],
        )


def get_head_indices(model, data):
    """In data.y (the true value here), all feature variables for a mini-batch are concatenated together as a large list.
    To calculate loss function, we need to know true value for each feature in every head.
    This function is to get the feature/head index/location in the large list."""
    if all(ele == "graph" for ele in model.module.head_type):
        return get_head_indices_graph(model, data)
    else:
        return get_head_indices_node_or_mixed(model, data)


def get_head_indices_graph(model, data):
    """this is for cases when outputs are all at graph level"""
    # total length
    nsize = data.y.shape[0]
    # feature index for all heads
    head_index = [None] * model.module.num_heads
    if model.module.num_heads == 1:
        head_index[0] = torch.arange(nsize)
        return head_index
    # dimensions of all heads
    head_dims = model.module.head_dims
    head_dimsum = sum(head_dims)

    batch_size = data.batch.max() + 1
    for ihead in range(model.module.num_heads):
        head_each = torch.arange(head_dims[ihead])
        head_ind_temporary = head_each.repeat(batch_size)
        head_shift_temporary = sum(head_dims[:ihead]) + torch.repeat_interleave(
            torch.arange(batch_size) * head_dimsum, head_dims[ihead]
        )
        head_index[ihead] = head_ind_temporary + head_shift_temporary
    return head_index


def get_head_indices_node_or_mixed(model, data):
    """this is for cases when outputs are node level or mixed graph-node level"""
    batch_size = data.batch.max() + 1
    y_loc = data.y_loc
    # head size for each sample
    total_size = y_loc[:, -1]
    # feature index for all heads
    head_index = [None] * model.module.num_heads
    if model.module.num_heads == 1:
        head_index[0] = torch.arange(data.y.shape[0])
        return head_index
    # intermediate work list
    head_ind_temporary = [None] * batch_size
    # track the start loc of each sample
    sample_start = torch.cumsum(total_size, dim=0) - total_size
    sample_start = sample_start.view(-1, 1)
    # shape (batch_size, model.module.num_heads), start and end of each head for each sample
    start_index = sample_start + y_loc[:, :-1]
    end_index = sample_start + y_loc[:, 1:]

    # a large index tensor pool for all element in data.y
    index_range = torch.arange(0, end_index[-1, -1], device=y_loc.device)
    for ihead in range(model.module.num_heads):
        for isample in range(batch_size):
            head_ind_temporary[isample] = index_range[
                start_index[isample, ihead] : end_index[isample, ihead]
            ]
        head_index[ihead] = torch.cat(head_ind_temporary, dim=0)

    return head_index


@torch.no_grad()
def reduce_values_ranks_dist(local_tensor):
    if dist.get_world_size() > 1:
        dist.all_reduce(local_tensor, op=dist.ReduceOp.SUM)
        local_tensor = local_tensor / dist.get_world_size()
    return local_tensor


@torch.no_grad()
def reduce_values_ranks_mpi(local_tensor):
    if dist.get_world_size() > 1:
        from mpi4py import MPI

        local_tensor = MPI.COMM_WORLD.allreduce(
            local_tensor.detach().cpu().numpy(), op=MPI.SUM
        )
        local_tensor = torch.tensor(local_tensor) / dist.get_world_size()
    return local_tensor


def reduce_values_ranks(local_tensor):
    backend = os.getenv("HYDRAGNN_AGGR_BACKEND", "torch")
    if backend == "mpi":
        return reduce_values_ranks_mpi(local_tensor)
    else:
        return reduce_values_ranks_dist(local_tensor)


@torch.no_grad()
def gather_tensor_ranks(head_values):
    if dist.get_world_size() > 1:
        head_values = head_values.to(get_device())
        size_local = torch.tensor(
            [head_values.shape[0]], dtype=torch.int64, device=head_values.device
        )
        size_all = [torch.ones_like(size_local) for _ in range(dist.get_world_size())]
        dist.all_gather(size_all, size_local)
        size_all = torch.cat(size_all, 0)
        max_size = size_all.max()

        padded = torch.empty(
            max_size,
            *head_values.shape[1:],
            dtype=head_values.dtype,
            device=head_values.device,
        )
        padded[: head_values.shape[0]] = head_values

        tensor_list = [torch.ones_like(padded) for _ in range(dist.get_world_size())]
        dist.all_gather(tensor_list, padded)
        tensor_list = torch.cat(tensor_list, 0)

        head_values = torch.zeros(
            size_all.sum(),
            *head_values.shape[1:],
            dtype=head_values.dtype,
            device=head_values.device,
        )
        for i, size in enumerate(size_all):
            start_idx = i * max_size
            end_idx = start_idx + size.item()
            if end_idx > start_idx:
                head_values[
                    size_all[:i].sum() : size_all[:i].sum() + size.item()
                ] = tensor_list[start_idx:end_idx]

    return head_values


def train(
    loader,
    model,
    opt,
    verbosity,
    profiler=None,
    use_deepspeed=False,
    compute_grad_energy=False,
):
    if profiler is None:
        profiler = Profiler()

    total_error = torch.tensor(0.0, device=get_device())
    tasks_error = torch.zeros(model.module.num_heads, device=get_device())
    num_samples_local = 0
    model.train()

    use_ddstore = (
        hasattr(loader.dataset, "ddstore")
        and hasattr(loader.dataset.ddstore, "epoch_begin")
        and bool(int(os.getenv("HYDRAGNN_USE_ddstore", "0")))
    )

    nbatch = get_nbatch(loader)
    syncopt = {"cudasync": False}
    ## 0: default (no detailed tracing), 1: sync tracing
    trace_level = int(os.getenv("HYDRAGNN_TRACE_LEVEL", "0"))
    if trace_level > 0:
        syncopt = {"cudasync": True}
    tr.start("dataload", **syncopt)
    if use_ddstore:
        tr.start("epoch_begin")
        loader.dataset.ddstore.epoch_begin()
        tr.stop("epoch_begin")
    for ibatch, data in iterate_tqdm(
        enumerate(loader), verbosity, desc="Train", total=nbatch
    ):
        if ibatch >= nbatch:
            break
        if use_ddstore:
            tr.start("epoch_end")
            loader.dataset.ddstore.epoch_end()
            tr.stop("epoch_end")
        if trace_level > 0:
            tr.start("dataload_sync", **syncopt)
            MPI.COMM_WORLD.Barrier()
            tr.stop("dataload_sync")
        tr.stop("dataload", **syncopt)
        tr.start("zero_grad")
        with record_function("zero_grad"):
            if use_deepspeed:
                pass
            else:
                opt.zero_grad()
        tr.stop("zero_grad")
        tr.start("get_head_indices")
        with record_function("get_head_indices"):
            head_index = get_head_indices(model, data)
        tr.stop("get_head_indices")
        tr.start("forward", **syncopt)
        with record_function("forward"):
            if trace_level > 0:
                tr.start("h2d", **syncopt)
            data = data.to(get_device())
            if trace_level > 0:
                tr.stop("h2d", **syncopt)
<<<<<<< HEAD
            pred = model(data)
            ## Debug ##
            # Check if pred has nans
            if torch.isnan(pred[0]).any():
                raise ValueError("NANs in prediction")
            ## Debug End ##
            loss, tasks_loss = model.module.loss(pred, data.y, head_index)
=======
            if compute_grad_energy:  # for force and energy prediction
                data.pos.requires_grad = True
                pred = model(data)
                loss, tasks_loss = model.module.energy_force_loss(pred, data)
            else:
                pred = model(data)
                loss, tasks_loss = model.module.loss(pred, data.y, head_index)
>>>>>>> 40524b2e
            if trace_level > 0:
                tr.start("forward_sync", **syncopt)
                MPI.COMM_WORLD.Barrier()
                tr.stop("forward_sync")
        tr.stop("forward", **syncopt)
        tr.start("backward", **syncopt)
        with record_function("backward"):
            if use_deepspeed:
                model.backward(loss)
            else:
                loss.backward()
            if trace_level > 0:
                tr.start("backward_sync", **syncopt)
                MPI.COMM_WORLD.Barrier()
                tr.stop("backward_sync")
        tr.stop("backward", **syncopt)
        tr.start("opt_step", **syncopt)
        # print_peak_memory(verbosity, "Max memory allocated before optimizer step")
        if use_deepspeed:
            model.step()
        else:
            opt.step()
        # print_peak_memory(verbosity, "Max memory allocated after optimizer step")
        tr.stop("opt_step", **syncopt)
        profiler.step()
        with torch.no_grad():
            total_error += loss * data.num_graphs
            num_samples_local += data.num_graphs
            for itask in range(len(tasks_loss)):
                tasks_error[itask] += tasks_loss[itask] * data.num_graphs
        if ibatch < (nbatch - 1):
            tr.start("dataload", **syncopt)
        if use_ddstore:
            if ibatch < (nbatch - 1):
                tr.start("epoch_begin")
            loader.dataset.ddstore.epoch_begin()
            if ibatch < (nbatch - 1):
                tr.stop("epoch_begin")
    if use_ddstore:
        loader.dataset.ddstore.epoch_end()

    train_error = total_error / num_samples_local
    tasks_error = tasks_error / num_samples_local
    return train_error, tasks_error


@torch.no_grad()
def validate(loader, model, verbosity, reduce_ranks=True, compute_grad_energy=False):

    total_error = torch.tensor(0.0, device=get_device())
    tasks_error = torch.zeros(model.module.num_heads, device=get_device())
    num_samples_local = 0
    model.eval()
    use_ddstore = (
        hasattr(loader.dataset, "ddstore")
        and hasattr(loader.dataset.ddstore, "epoch_begin")
        and bool(int(os.getenv("HYDRAGNN_USE_ddstore", "0")))
    )
    nbatch = get_nbatch(loader)

    if use_ddstore:
        loader.dataset.ddstore.epoch_begin()
    for ibatch, data in iterate_tqdm(
        enumerate(loader), verbosity, desc="Validate", total=nbatch
    ):
        if ibatch >= nbatch:
            break
        if use_ddstore:
            loader.dataset.ddstore.epoch_end()
        head_index = get_head_indices(model, data)
        data = data.to(get_device())
<<<<<<< HEAD
        pred = model(data)
        ## Debug ##
        # Check if pred has nans
        if torch.isnan(pred[0]).any():
            raise ValueError("NANs in prediction")
        ## Debug End ##
        error, tasks_loss = model.module.loss(pred, data.y, head_index)
=======
        if compute_grad_energy:  # for force and energy prediction
            with torch.enable_grad():
                data.pos.requires_grad = True
                pred = model(data)
                error, tasks_loss = model.module.energy_force_loss(pred, data)
        else:
            pred = model(data)
            error, tasks_loss = model.module.loss(pred, data.y, head_index)
>>>>>>> 40524b2e
        total_error += error * data.num_graphs
        num_samples_local += data.num_graphs
        for itask in range(len(tasks_loss)):
            tasks_error[itask] += tasks_loss[itask] * data.num_graphs
        if use_ddstore:
            loader.dataset.ddstore.epoch_begin()
    if use_ddstore:
        loader.dataset.ddstore.epoch_end()

    val_error = total_error / num_samples_local
    tasks_error = tasks_error / num_samples_local
    if reduce_ranks:
        val_error = reduce_values_ranks(val_error)
        tasks_error = reduce_values_ranks(tasks_error)
    return val_error, tasks_error


@torch.no_grad()
def test(
    loader,
    model,
    verbosity,
    reduce_ranks=True,
    return_samples=True,
    compute_grad_energy=False,
):

    total_error = torch.tensor(0.0, device=get_device())
    tasks_error = torch.zeros(model.module.num_heads, device=get_device())
    num_samples_local = 0
    model.eval()
    use_ddstore = (
        hasattr(loader.dataset, "ddstore")
        and hasattr(loader.dataset.ddstore, "epoch_begin")
        and bool(int(os.getenv("HYDRAGNN_USE_ddstore", "0")))
    )
    nbatch = get_nbatch(loader)
    _, rank = get_comm_size_and_rank()

    if int(os.getenv("HYDRAGNN_DUMP_TESTDATA", "0")) == 1:
        f = open(f"testdata_rank{rank}.pickle", "wb")
    if use_ddstore:
        loader.dataset.ddstore.epoch_begin()
    for ibatch, data in iterate_tqdm(
        enumerate(loader), verbosity, desc="Test", total=nbatch
    ):
        if ibatch >= nbatch:
            break
        if use_ddstore:
            loader.dataset.ddstore.epoch_end()
        head_index = get_head_indices(model, data)
        data = data.to(get_device())
<<<<<<< HEAD
        pred = model(data)
        ## Debug ##
        # Check if pred has nans
        if torch.isnan(pred[0]).any():
            raise ValueError("NANs in prediction")
        ## Debug End ##
        error, tasks_loss = model.module.loss(pred, data.y, head_index)
=======
        if compute_grad_energy:  # for force and energy prediction
            with torch.enable_grad():
                data.pos.requires_grad = True
                pred = model(data)
                error, tasks_loss = model.module.energy_force_loss(pred, data)
        else:
            pred = model(data)
            error, tasks_loss = model.module.loss(pred, data.y, head_index)
>>>>>>> 40524b2e
        ## FIXME: temporary
        if int(os.getenv("HYDRAGNN_DUMP_TESTDATA", "0")) == 1:
            if model.module.var_output:
                pred = pred[0]
            offset = 0
            for i in range(len(data)):
                n = len(data[i].pos)
                y0 = data[i].y[1:].flatten()
                y1 = pred[1][offset : offset + n].flatten()
                y2 = torch.norm(
                    data[i].y[1:].reshape(-1, 3) - pred[1][offset : offset + n, :],
                    dim=1,
                ).mean()
                data_to_save = dict()
                data_to_save["energy_true"] = data[i].y[0].detach().cpu().item()
                data_to_save["forces_true"] = y0.detach().cpu()
                data_to_save["energy_pred"] = pred[0][i].detach().cpu().item()
                data_to_save["forces_pred"] = y1.detach().cpu()
                data_to_save["forces_average_error_per_atom"] = y2.detach().cpu()
                pickle.dump(data_to_save, f)
                if rank == 0:
                    print(
                        rank,
                        ibatch,
                        i,
                        data[i].x.shape,
                        data[i].y[0].item(),
                        pred[0][i].item(),
                        y2.item(),
                    )
                offset += n

        total_error += error * data.num_graphs
        num_samples_local += data.num_graphs
        for itask in range(len(tasks_loss)):
            tasks_error[itask] += tasks_loss[itask] * data.num_graphs
        if use_ddstore:
            loader.dataset.ddstore.epoch_begin()
    if use_ddstore:
        loader.dataset.ddstore.epoch_end()

    if int(os.getenv("HYDRAGNN_DUMP_TESTDATA", "0")) == 1:
        f.close()

    test_error = total_error / num_samples_local
    tasks_error = tasks_error / num_samples_local
    true_values = [[] for _ in range(model.module.num_heads)]
    predicted_values = [[] for _ in range(model.module.num_heads)]
    if return_samples:
        if use_ddstore:
            loader.dataset.ddstore.epoch_begin()
        for ibatch, data in iterate_tqdm(
            enumerate(loader), verbosity, desc="Sample", total=nbatch
        ):
            if ibatch >= nbatch:
                break
            if use_ddstore:
                loader.dataset.ddstore.epoch_end()
            head_index = get_head_indices(model, data)
            data = data.to(get_device())
            ytrue = data.y
            pred = model(data)
            ## Debug ##
            # Check if pred has nans
            if torch.isnan(pred[0]).any():
                raise ValueError("NANs in prediction")
            ## Debug End ##
            if model.module.var_output:
                pred = pred[0]
            for ihead in range(model.module.num_heads):
                head_pre = pred[ihead].reshape(-1, 1)
                head_val = ytrue[head_index[ihead]]
                true_values[ihead].append(head_val)
                predicted_values[ihead].append(head_pre)
            if use_ddstore:
                loader.dataset.ddstore.epoch_begin()
        if use_ddstore:
            loader.dataset.ddstore.epoch_end()
        for ihead in range(model.module.num_heads):
            predicted_values[ihead] = torch.cat(predicted_values[ihead], dim=0)
            true_values[ihead] = torch.cat(true_values[ihead], dim=0)

    if reduce_ranks:
        test_error = reduce_values_ranks(test_error)
        tasks_error = reduce_values_ranks(tasks_error)
        if len(true_values[0]) > 0:
            for ihead in range(model.module.num_heads):
                true_values[ihead] = gather_tensor_ranks(true_values[ihead])
                predicted_values[ihead] = gather_tensor_ranks(predicted_values[ihead])

    return test_error, tasks_error, true_values, predicted_values<|MERGE_RESOLUTION|>--- conflicted
+++ resolved
@@ -516,15 +516,6 @@
             data = data.to(get_device())
             if trace_level > 0:
                 tr.stop("h2d", **syncopt)
-<<<<<<< HEAD
-            pred = model(data)
-            ## Debug ##
-            # Check if pred has nans
-            if torch.isnan(pred[0]).any():
-                raise ValueError("NANs in prediction")
-            ## Debug End ##
-            loss, tasks_loss = model.module.loss(pred, data.y, head_index)
-=======
             if compute_grad_energy:  # for force and energy prediction
                 data.pos.requires_grad = True
                 pred = model(data)
@@ -532,7 +523,11 @@
             else:
                 pred = model(data)
                 loss, tasks_loss = model.module.loss(pred, data.y, head_index)
->>>>>>> 40524b2e
+            ## Debug ##
+            # Check if pred has nans
+            if torch.isnan(pred[0]).any():
+                raise ValueError("NANs in prediction")
+            ## Debug End ##
             if trace_level > 0:
                 tr.start("forward_sync", **syncopt)
                 MPI.COMM_WORLD.Barrier()
@@ -604,15 +599,6 @@
             loader.dataset.ddstore.epoch_end()
         head_index = get_head_indices(model, data)
         data = data.to(get_device())
-<<<<<<< HEAD
-        pred = model(data)
-        ## Debug ##
-        # Check if pred has nans
-        if torch.isnan(pred[0]).any():
-            raise ValueError("NANs in prediction")
-        ## Debug End ##
-        error, tasks_loss = model.module.loss(pred, data.y, head_index)
-=======
         if compute_grad_energy:  # for force and energy prediction
             with torch.enable_grad():
                 data.pos.requires_grad = True
@@ -621,7 +607,11 @@
         else:
             pred = model(data)
             error, tasks_loss = model.module.loss(pred, data.y, head_index)
->>>>>>> 40524b2e
+        ## Debug ##
+        # Check if pred has nans
+        if torch.isnan(pred[0]).any():
+            raise ValueError("NANs in prediction")
+        ## Debug End ##
         total_error += error * data.num_graphs
         num_samples_local += data.num_graphs
         for itask in range(len(tasks_loss)):
@@ -674,15 +664,6 @@
             loader.dataset.ddstore.epoch_end()
         head_index = get_head_indices(model, data)
         data = data.to(get_device())
-<<<<<<< HEAD
-        pred = model(data)
-        ## Debug ##
-        # Check if pred has nans
-        if torch.isnan(pred[0]).any():
-            raise ValueError("NANs in prediction")
-        ## Debug End ##
-        error, tasks_loss = model.module.loss(pred, data.y, head_index)
-=======
         if compute_grad_energy:  # for force and energy prediction
             with torch.enable_grad():
                 data.pos.requires_grad = True
@@ -691,7 +672,11 @@
         else:
             pred = model(data)
             error, tasks_loss = model.module.loss(pred, data.y, head_index)
->>>>>>> 40524b2e
+        ## Debug ##
+        # Check if pred has nans
+        if torch.isnan(pred[0]).any():
+            raise ValueError("NANs in prediction")
+        ## Debug End ##
         ## FIXME: temporary
         if int(os.getenv("HYDRAGNN_DUMP_TESTDATA", "0")) == 1:
             if model.module.var_output:
