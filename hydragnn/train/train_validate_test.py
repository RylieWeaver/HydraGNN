##############################################################################
# Copyright (c) 2021, Oak Ridge National Laboratory                          #
# All rights reserved.                                                       #
#                                                                            #
# This file is part of HydraGNN and is distributed under a BSD 3-clause      #
# license. For the licensing terms see the LICENSE file in the top-level     #
# directory.                                                                 #
#                                                                            #
# SPDX-License-Identifier: BSD-3-Clause                                      #
##############################################################################

from tqdm import tqdm
import numpy as np

import torch

from hydragnn.preprocess.serialized_dataset_loader import SerializedDataLoader
from hydragnn.postprocess.postprocess import output_denormalize
from hydragnn.postprocess.visualizer import Visualizer
from hydragnn.utils.print.print_utils import print_distributed, iterate_tqdm
from hydragnn.utils.profiling_and_tracing.time_utils import Timer
from hydragnn.utils.profiling_and_tracing.profile import Profiler
from hydragnn.utils.distributed import get_device, check_remaining
from hydragnn.utils.model.model import Checkpoint, EarlyStopping

import os

from torch.profiler import record_function

from hydragnn.utils.distributed import get_comm_size_and_rank
import torch.distributed as dist
import pickle

import hydragnn.utils.profiling_and_tracing.tracer as tr
import time
from mpi4py import MPI


def get_nbatch(loader):
    ## calculate numbrer of batches for a given loader
    m = len(loader.sampler)
    nbatch = (m - 1) // loader.batch_size + 1
    extra = -1 if m - nbatch * loader.batch_size > 0 and loader.drop_last else 0
    nbatch = nbatch + extra

    if os.getenv("HYDRAGNN_MAX_NUM_BATCH") is not None:
        nbatch = min(nbatch, int(os.environ["HYDRAGNN_MAX_NUM_BATCH"]))

    return nbatch


def train_validate_test(
    model,
    optimizer,
    train_loader,
    val_loader,
    test_loader,
    writer,
    scheduler,
    config,
    model_with_config_name,
    verbosity=0,
    plot_init_solution=True,
    plot_hist_solution=False,
    create_plots=False,
    use_deepspeed=False,
    compute_grad_energy=False,
):
    num_epoch = config["Training"]["num_epoch"]
    EarlyStop = (
        config["Training"]["EarlyStopping"]
        if "EarlyStopping" in config["Training"]
        else False
    )

    CheckRemainingTime = (
        config["Training"]["CheckRemainingTime"]
        if "CheckRemainingTime" in config["Training"]
        else False
    )

    SaveCheckpoint = (
        config["Training"]["Checkpoint"]
        if "Checkpoint" in config["Training"]
        else False
    )

    device = get_device()
    # total loss tracking for train/vali/test
    total_loss_train = torch.zeros(num_epoch, device=device)
    total_loss_val = torch.zeros(num_epoch, device=device)
    total_loss_test = torch.zeros(num_epoch, device=device)
    # loss tracking for each head/task
    task_loss_train = torch.zeros((num_epoch, model.module.num_heads), device=device)
    task_loss_test = torch.zeros((num_epoch, model.module.num_heads), device=device)
    task_loss_val = torch.zeros((num_epoch, model.module.num_heads), device=device)

    # preparing for results visualization
    ## collecting node feature
    if create_plots:
        node_feature = []
        nodes_num_list = []
        ## (2022/05) : FIXME: using test_loader.datast caused a bottleneck for large data
        for data in iterate_tqdm(
            test_loader.dataset, verbosity, desc="Collecting node feature"
        ):
            node_feature.extend(data.x.tolist())
            nodes_num_list.append(data.num_nodes)

        visualizer = Visualizer(
            model_with_config_name,
            node_feature=node_feature,
            num_heads=model.module.num_heads,
            head_dims=model.module.head_dims,
            num_nodes_list=nodes_num_list,
        )
        visualizer.num_nodes_plot()

    if create_plots and plot_init_solution:  # visualizing of initial conditions
        _, _, true_values, predicted_values = test(test_loader, model, verbosity)
        visualizer.create_scatter_plots(
            true_values,
            predicted_values,
            output_names=config["Variables_of_interest"]["output_names"],
            iepoch=-1,
        )

    profiler = Profiler("./logs/" + model_with_config_name)
    if "Profile" in config:
        profiler.setup(config["Profile"])

    if EarlyStop:
        earlystopper = EarlyStopping()
        if "patience" in config["Training"]:
            earlystopper = EarlyStopping(patience=config["Training"]["patience"])

    if SaveCheckpoint:
        checkpoint = Checkpoint(
            name=model_with_config_name,
            use_deepspeed=use_deepspeed,
        )
        if "checkpoint_warmup" in config["Training"]:
            checkpoint = Checkpoint(
                name=model_with_config_name,
                warmup=config["Training"]["checkpoint_warmup"],
                use_deepspeed=use_deepspeed,
            )

    timer = Timer("train_validate_test")
    timer.start()

    for epoch in range(0, num_epoch):
        ## timer per epoch
        t0 = time.time()
        profiler.set_current_epoch(epoch)
        for dataloader in [train_loader, val_loader, test_loader]:
            if getattr(dataloader.sampler, "set_epoch", None) is not None:
                dataloader.sampler.set_epoch(epoch)

        with profiler as prof:
            tr.enable()
            tr.start("train")
            train_loss, train_taskserr = train(
                train_loader,
                model,
                optimizer,
                verbosity,
                profiler=prof,
                use_deepspeed=use_deepspeed,
                compute_grad_energy=compute_grad_energy,
            )
            tr.stop("train")
            tr.disable()
            if epoch == 0:
                tr.reset()

        if int(os.getenv("HYDRAGNN_VALTEST", "1")) == 0:
            continue

        val_loss, val_taskserr = validate(
            val_loader,
            model,
            verbosity,
            reduce_ranks=True,
            compute_grad_energy=compute_grad_energy,
        )
        test_loss, test_taskserr, true_values, predicted_values = test(
            test_loader,
            model,
            verbosity,
            reduce_ranks=True,
<<<<<<< HEAD
            # return_samples=plot_hist_solution,
            return_samples=True,
=======
            return_samples=plot_hist_solution,
            compute_grad_energy=compute_grad_energy,
>>>>>>> 0dd72b22
        )
        ##############################
        # Print Accuracies
        ## Shape Outputs
        value = true_values[0].view(-1, 3)
        value = torch.argmax(value, dim=1).long()
        pred = predicted_values[0].view(-1, 3)
        pred = torch.argmax(pred, dim=1).long()
        ## Calculate accuracy for each class
        class_accuracies = []
        for i in range(3):  # Assuming 3 classes
            mask = (value == i)  # Identify samples of class 'i'
            if mask.sum() > 0:  # Avoid division by zero
                accuracy = (pred[mask] == value[mask]).float().mean()
            else:
                accuracy = torch.tensor(0.0, device=pred[0].device)  # If no samples for this class, accuracy is 0
            class_accuracies.append(accuracy)
            print("-------------------------------------------------------------")
            print(f"Whole Test Dataset Accuracy for class {i}: {accuracy.item()}")
            print("-------------------------------------------------------------")
            ##############################
        scheduler.step(val_loss)
        if writer is not None:
            writer.add_scalar("train error", train_loss, epoch)
            writer.add_scalar("validate error", val_loss, epoch)
            writer.add_scalar("test error", test_loss, epoch)
            for ivar in range(model.module.num_heads):
                writer.add_scalar(
                    "train error of task" + str(ivar), train_taskserr[ivar], epoch
                )
        print_distributed(
            verbosity,
            f"Epoch: {epoch:02d}, Train Loss: {train_loss:.8f}, Val Loss: {val_loss:.8f}, "
            f"Test Loss: {test_loss:.8f}",
        )
        print_distributed(
            verbosity,
            "Tasks Train Loss:",
            [taskerr.item() for taskerr in train_taskserr],
        )
        print_distributed(
            verbosity, "Tasks Val Loss:", [taskerr.item() for taskerr in val_taskserr]
        )
        print_distributed(
            verbosity, "Tasks Test Loss:", [taskerr.item() for taskerr in test_taskserr]
        )

        total_loss_train[epoch] = train_loss
        total_loss_val[epoch] = val_loss
        total_loss_test[epoch] = test_loss
        task_loss_train[epoch, :] = train_taskserr
        task_loss_val[epoch, :] = val_taskserr
        task_loss_test[epoch, :] = test_taskserr

        ###tracking the solution evolving with training
        if plot_hist_solution:
            visualizer.create_scatter_plots(
                true_values,
                predicted_values,
                output_names=config["Variables_of_interest"]["output_names"],
                iepoch=epoch,
            )

        if SaveCheckpoint:
            if checkpoint(model, optimizer, reduce_values_ranks(val_loss).item()):
                print_distributed(
                    verbosity, "Creating Checkpoint: %f" % checkpoint.min_perf_metric
                )
            print_distributed(
                verbosity, "Best Performance Metric: %f" % checkpoint.min_perf_metric
            )

        if EarlyStop:
            if earlystopper(reduce_values_ranks(val_loss)):
                print_distributed(
                    verbosity,
                    "Early stopping executed at epoch = %d due to val_loss not decreasing"
                    % epoch,
                )
                break

        if CheckRemainingTime:
            should_stop = check_remaining(t0)
            if should_stop:
                print_distributed(
                    verbosity,
                    "No time left. Early stop.",
                )
                break

    timer.stop()

    if create_plots:
        # reduce loss statistics across all processes
        total_loss_train = reduce_values_ranks(total_loss_train)
        total_loss_val = reduce_values_ranks(total_loss_val)
        total_loss_test = reduce_values_ranks(total_loss_test)
        task_loss_train = reduce_values_ranks(task_loss_train)
        task_loss_val = reduce_values_ranks(task_loss_val)
        task_loss_test = reduce_values_ranks(task_loss_test)

        # At the end of training phase, do the one test run for visualizer to get latest predictions
        test_loss, test_taskserr, true_values, predicted_values = test(
            test_loader, model, verbosity
        )

        ##output predictions with unit/not normalized
        if config["Variables_of_interest"]["denormalize_output"]:
            true_values, predicted_values = output_denormalize(
                config["Variables_of_interest"]["y_minmax"],
                true_values,
                predicted_values,
            )

    _, rank = get_comm_size_and_rank()
    if create_plots and rank == 0:
        ######result visualization######
        visualizer.create_plot_global(
            true_values,
            predicted_values,
            output_names=config["Variables_of_interest"]["output_names"],
        )
        visualizer.create_scatter_plots(
            true_values,
            predicted_values,
            output_names=config["Variables_of_interest"]["output_names"],
        )
        ######plot loss history#####
        visualizer.plot_history(
            total_loss_train,
            total_loss_val,
            total_loss_test,
            task_loss_train,
            task_loss_val,
            task_loss_test,
            model.module.loss_weights,
            config["Variables_of_interest"]["output_names"],
        )


def get_head_indices(model, data):
    """In data.y (the true value here), all feature variables for a mini-batch are concatenated together as a large list.
    To calculate loss function, we need to know true value for each feature in every head.
    This function is to get the feature/head index/location in the large list."""
    if all(ele == "graph" for ele in model.module.head_type):
        return get_head_indices_graph(model, data)
    else:
        return get_head_indices_node_or_mixed(model, data)


def get_head_indices_graph(model, data):
    """this is for cases when outputs are all at graph level"""
    # total length
    nsize = data.y.shape[0]
    # feature index for all heads
    head_index = [None] * model.module.num_heads
    if model.module.num_heads == 1:
        head_index[0] = torch.arange(nsize)
        return head_index
    # dimensions of all heads
    head_dims = model.module.head_dims
    head_dimsum = sum(head_dims)

    batch_size = data.batch.max() + 1
    for ihead in range(model.module.num_heads):
        head_each = torch.arange(head_dims[ihead])
        head_ind_temporary = head_each.repeat(batch_size)
        head_shift_temporary = sum(head_dims[:ihead]) + torch.repeat_interleave(
            torch.arange(batch_size) * head_dimsum, head_dims[ihead]
        )
        head_index[ihead] = head_ind_temporary + head_shift_temporary
    return head_index


def get_head_indices_node_or_mixed(model, data):
    """this is for cases when outputs are node level or mixed graph-node level"""
    batch_size = data.batch.max() + 1
    y_loc = data.y_loc
    # head size for each sample
    total_size = y_loc[:, -1]
    # feature index for all heads
    head_index = [None] * model.module.num_heads
    if model.module.num_heads == 1:
        head_index[0] = torch.arange(data.y.shape[0])
        return head_index
    # intermediate work list
    head_ind_temporary = [None] * batch_size
    # track the start loc of each sample
    sample_start = torch.cumsum(total_size, dim=0) - total_size
    sample_start = sample_start.view(-1, 1)
    # shape (batch_size, model.module.num_heads), start and end of each head for each sample
    start_index = sample_start + y_loc[:, :-1]
    end_index = sample_start + y_loc[:, 1:]

    # a large index tensor pool for all element in data.y
    index_range = torch.arange(0, end_index[-1, -1], device=y_loc.device)
    for ihead in range(model.module.num_heads):
        for isample in range(batch_size):
            head_ind_temporary[isample] = index_range[
                start_index[isample, ihead] : end_index[isample, ihead]
            ]
        head_index[ihead] = torch.cat(head_ind_temporary, dim=0)

    return head_index


@torch.no_grad()
def reduce_values_ranks_dist(local_tensor):
    if dist.get_world_size() > 1:
        dist.all_reduce(local_tensor, op=dist.ReduceOp.SUM)
        local_tensor = local_tensor / dist.get_world_size()
    return local_tensor


@torch.no_grad()
def reduce_values_ranks_mpi(local_tensor):
    if dist.get_world_size() > 1:
        from mpi4py import MPI

        local_tensor = MPI.COMM_WORLD.allreduce(
            local_tensor.detach().cpu().numpy(), op=MPI.SUM
        )
        local_tensor = torch.tensor(local_tensor) / dist.get_world_size()
    return local_tensor


def reduce_values_ranks(local_tensor):
    backend = os.getenv("HYDRAGNN_AGGR_BACKEND", "torch")
    if backend == "mpi":
        return reduce_values_ranks_mpi(local_tensor)
    else:
        return reduce_values_ranks_dist(local_tensor)


@torch.no_grad()
def gather_tensor_ranks(head_values):
    if dist.get_world_size() > 1:
        head_values = head_values.to(get_device())
        size_local = torch.tensor(
            [head_values.shape[0]], dtype=torch.int64, device=head_values.device
        )
        size_all = [torch.ones_like(size_local) for _ in range(dist.get_world_size())]
        dist.all_gather(size_all, size_local)
        size_all = torch.cat(size_all, 0)
        max_size = size_all.max()

        padded = torch.empty(
            max_size,
            *head_values.shape[1:],
            dtype=head_values.dtype,
            device=head_values.device,
        )
        padded[: head_values.shape[0]] = head_values

        tensor_list = [torch.ones_like(padded) for _ in range(dist.get_world_size())]
        dist.all_gather(tensor_list, padded)
        tensor_list = torch.cat(tensor_list, 0)

        head_values = torch.zeros(
            size_all.sum(),
            *head_values.shape[1:],
            dtype=head_values.dtype,
            device=head_values.device,
        )
        for i, size in enumerate(size_all):
            start_idx = i * max_size
            end_idx = start_idx + size.item()
            if end_idx > start_idx:
                head_values[
                    size_all[:i].sum() : size_all[:i].sum() + size.item()
                ] = tensor_list[start_idx:end_idx]

    return head_values


def train(
    loader,
    model,
    opt,
    verbosity,
    profiler=None,
    use_deepspeed=False,
    compute_grad_energy=False,
):
    if profiler is None:
        profiler = Profiler()

    total_error = torch.tensor(0.0, device=get_device())
    tasks_error = torch.zeros(model.module.num_heads, device=get_device())
    num_samples_local = 0
    model.train()

    use_ddstore = (
        hasattr(loader.dataset, "ddstore")
        and hasattr(loader.dataset.ddstore, "epoch_begin")
        and bool(int(os.getenv("HYDRAGNN_USE_ddstore", "0")))
    )

    nbatch = get_nbatch(loader)
    syncopt = {"cudasync": False}
    ## 0: default (no detailed tracing), 1: sync tracing
    trace_level = int(os.getenv("HYDRAGNN_TRACE_LEVEL", "0"))
    if trace_level > 0:
        syncopt = {"cudasync": True}
    tr.start("dataload", **syncopt)
    if use_ddstore:
        tr.start("epoch_begin")
        loader.dataset.ddstore.epoch_begin()
        tr.stop("epoch_begin")
    for ibatch, data in iterate_tqdm(
        enumerate(loader), verbosity, desc="Train", total=nbatch
    ):
        if ibatch >= nbatch:
            break
        if use_ddstore:
            tr.start("epoch_end")
            loader.dataset.ddstore.epoch_end()
            tr.stop("epoch_end")
        if trace_level > 0:
            tr.start("dataload_sync", **syncopt)
            MPI.COMM_WORLD.Barrier()
            tr.stop("dataload_sync")
        tr.stop("dataload", **syncopt)
        tr.start("zero_grad")
        with record_function("zero_grad"):
            if use_deepspeed:
                pass
            else:
                opt.zero_grad()
        tr.stop("zero_grad")
        tr.start("get_head_indices")
        with record_function("get_head_indices"):
            head_index = get_head_indices(model, data)
        tr.stop("get_head_indices")
        tr.start("forward", **syncopt)
        with record_function("forward"):
            if trace_level > 0:
                tr.start("h2d", **syncopt)
            data = data.to(get_device())
            if trace_level > 0:
                tr.stop("h2d", **syncopt)
            if compute_grad_energy:  # for force and energy prediction
                data.pos.requires_grad = True
                pred = model(data)
                loss, tasks_loss = model.module.energy_force_loss(pred, data)
            else:
                pred = model(data)
                loss, tasks_loss = model.module.loss(pred, data.y, head_index)
            if trace_level > 0:
                tr.start("forward_sync", **syncopt)
                MPI.COMM_WORLD.Barrier()
                tr.stop("forward_sync")
        tr.stop("forward", **syncopt)
        tr.start("backward", **syncopt)
        with record_function("backward"):
            if use_deepspeed:
                model.backward(loss)
            else:
                loss.backward()
            if trace_level > 0:
                tr.start("backward_sync", **syncopt)
                MPI.COMM_WORLD.Barrier()
                tr.stop("backward_sync")
        tr.stop("backward", **syncopt)
        tr.start("opt_step", **syncopt)
        # print_peak_memory(verbosity, "Max memory allocated before optimizer step")
        if use_deepspeed:
            model.step()
        else:
            opt.step()
        # print_peak_memory(verbosity, "Max memory allocated after optimizer step")
        tr.stop("opt_step", **syncopt)
        profiler.step()
        with torch.no_grad():
            total_error += loss * data.num_graphs
            num_samples_local += data.num_graphs
            for itask in range(len(tasks_loss)):
                tasks_error[itask] += tasks_loss[itask] * data.num_graphs
        if ibatch < (nbatch - 1):
            tr.start("dataload", **syncopt)
        if use_ddstore:
            if ibatch < (nbatch - 1):
                tr.start("epoch_begin")
            loader.dataset.ddstore.epoch_begin()
            if ibatch < (nbatch - 1):
                tr.stop("epoch_begin")
    if use_ddstore:
        loader.dataset.ddstore.epoch_end()

    train_error = total_error / num_samples_local
    tasks_error = tasks_error / num_samples_local
    return train_error, tasks_error


@torch.no_grad()
def validate(loader, model, verbosity, reduce_ranks=True, compute_grad_energy=False):

    total_error = torch.tensor(0.0, device=get_device())
    tasks_error = torch.zeros(model.module.num_heads, device=get_device())
    num_samples_local = 0
    model.eval()
    use_ddstore = (
        hasattr(loader.dataset, "ddstore")
        and hasattr(loader.dataset.ddstore, "epoch_begin")
        and bool(int(os.getenv("HYDRAGNN_USE_ddstore", "0")))
    )
    nbatch = get_nbatch(loader)

    if use_ddstore:
        loader.dataset.ddstore.epoch_begin()
    for ibatch, data in iterate_tqdm(
        enumerate(loader), verbosity, desc="Validate", total=nbatch
    ):
        if ibatch >= nbatch:
            break
        if use_ddstore:
            loader.dataset.ddstore.epoch_end()
        head_index = get_head_indices(model, data)
        data = data.to(get_device())
        if compute_grad_energy:  # for force and energy prediction
            with torch.enable_grad():
                data.pos.requires_grad = True
                pred = model(data)
                error, tasks_loss = model.module.energy_force_loss(pred, data)
        else:
            pred = model(data)
            error, tasks_loss = model.module.loss(pred, data.y, head_index)
        total_error += error * data.num_graphs
        num_samples_local += data.num_graphs
        for itask in range(len(tasks_loss)):
            tasks_error[itask] += tasks_loss[itask] * data.num_graphs
        if use_ddstore:
            loader.dataset.ddstore.epoch_begin()
    if use_ddstore:
        loader.dataset.ddstore.epoch_end()

    val_error = total_error / num_samples_local
    tasks_error = tasks_error / num_samples_local
    if reduce_ranks:
        val_error = reduce_values_ranks(val_error)
        tasks_error = reduce_values_ranks(tasks_error)
    return val_error, tasks_error


@torch.no_grad()
def test(
    loader,
    model,
    verbosity,
    reduce_ranks=True,
    return_samples=True,
    compute_grad_energy=False,
):

    total_error = torch.tensor(0.0, device=get_device())
    tasks_error = torch.zeros(model.module.num_heads, device=get_device())
    num_samples_local = 0
    model.eval()
    use_ddstore = (
        hasattr(loader.dataset, "ddstore")
        and hasattr(loader.dataset.ddstore, "epoch_begin")
        and bool(int(os.getenv("HYDRAGNN_USE_ddstore", "0")))
    )
    nbatch = get_nbatch(loader)
    _, rank = get_comm_size_and_rank()

    if int(os.getenv("HYDRAGNN_DUMP_TESTDATA", "0")) == 1:
        f = open(f"testdata_rank{rank}.pickle", "wb")
    if use_ddstore:
        loader.dataset.ddstore.epoch_begin()
    for ibatch, data in iterate_tqdm(
        enumerate(loader), verbosity, desc="Test", total=nbatch
    ):
        if ibatch >= nbatch:
            break
        if use_ddstore:
            loader.dataset.ddstore.epoch_end()
        head_index = get_head_indices(model, data)
        data = data.to(get_device())
        if compute_grad_energy:  # for force and energy prediction
            with torch.enable_grad():
                data.pos.requires_grad = True
                pred = model(data)
                error, tasks_loss = model.module.energy_force_loss(pred, data)
        else:
            pred = model(data)
            error, tasks_loss = model.module.loss(pred, data.y, head_index)
        ## FIXME: temporary
        if int(os.getenv("HYDRAGNN_DUMP_TESTDATA", "0")) == 1:
            if model.module.var_output:
                pred = pred[0]
            offset = 0
            for i in range(len(data)):
                n = len(data[i].pos)
                y0 = data[i].y[1:].flatten()
                y1 = pred[1][offset : offset + n].flatten()
                y2 = torch.norm(
                    data[i].y[1:].reshape(-1, 3) - pred[1][offset : offset + n, :],
                    dim=1,
                ).mean()
                data_to_save = dict()
                data_to_save["energy_true"] = data[i].y[0].detach().cpu().item()
                data_to_save["forces_true"] = y0.detach().cpu()
                data_to_save["energy_pred"] = pred[0][i].detach().cpu().item()
                data_to_save["forces_pred"] = y1.detach().cpu()
                data_to_save["forces_average_error_per_atom"] = y2.detach().cpu()
                pickle.dump(data_to_save, f)
                if rank == 0:
                    print(
                        rank,
                        ibatch,
                        i,
                        data[i].x.shape,
                        data[i].y[0].item(),
                        pred[0][i].item(),
                        y2.item(),
                    )
                offset += n

        total_error += error * data.num_graphs
        num_samples_local += data.num_graphs
        for itask in range(len(tasks_loss)):
            tasks_error[itask] += tasks_loss[itask] * data.num_graphs
        if use_ddstore:
            loader.dataset.ddstore.epoch_begin()
    if use_ddstore:
        loader.dataset.ddstore.epoch_end()

    if int(os.getenv("HYDRAGNN_DUMP_TESTDATA", "0")) == 1:
        f.close()

    test_error = total_error / num_samples_local
    tasks_error = tasks_error / num_samples_local
    true_values = [[] for _ in range(model.module.num_heads)]
    predicted_values = [[] for _ in range(model.module.num_heads)]
    if return_samples:
        if use_ddstore:
            loader.dataset.ddstore.epoch_begin()
        for ibatch, data in iterate_tqdm(
            enumerate(loader), verbosity, desc="Sample", total=nbatch
        ):
            if ibatch >= nbatch:
                break
            if use_ddstore:
                loader.dataset.ddstore.epoch_end()
            head_index = get_head_indices(model, data)
            data = data.to(get_device())
            ytrue = data.y
            pred = model(data)
            if model.module.var_output:
                pred = pred[0]
            for ihead in range(model.module.num_heads):
                head_pre = pred[ihead].reshape(-1, 1)
                head_val = ytrue[head_index[ihead]]
                true_values[ihead].append(head_val)
                predicted_values[ihead].append(head_pre)
            if use_ddstore:
                loader.dataset.ddstore.epoch_begin()
        if use_ddstore:
            loader.dataset.ddstore.epoch_end()
        for ihead in range(model.module.num_heads):
            predicted_values[ihead] = torch.cat(predicted_values[ihead], dim=0)
            true_values[ihead] = torch.cat(true_values[ihead], dim=0)

    if reduce_ranks:
        test_error = reduce_values_ranks(test_error)
        tasks_error = reduce_values_ranks(tasks_error)
        if len(true_values[0]) > 0:
            for ihead in range(model.module.num_heads):
                true_values[ihead] = gather_tensor_ranks(true_values[ihead])
                predicted_values[ihead] = gather_tensor_ranks(predicted_values[ihead])

    return test_error, tasks_error, true_values, predicted_values<|MERGE_RESOLUTION|>--- conflicted
+++ resolved
@@ -189,13 +189,9 @@
             model,
             verbosity,
             reduce_ranks=True,
-<<<<<<< HEAD
             # return_samples=plot_hist_solution,
+            compute_grad_energy=compute_grad_energy,
             return_samples=True,
-=======
-            return_samples=plot_hist_solution,
-            compute_grad_energy=compute_grad_energy,
->>>>>>> 0dd72b22
         )
         ##############################
         # Print Accuracies
