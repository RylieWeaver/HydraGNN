--- conflicted
+++ resolved
@@ -4,9 +4,5 @@
 tqdm
 tensorboard
 psutil
-<<<<<<< HEAD
 sympy
-=======
-sympy
-matscipy
->>>>>>> 0fafea7a
+matscipy