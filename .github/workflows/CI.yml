--- conflicted
+++ resolved
@@ -40,11 +40,7 @@
         run: |
           python -m pip install --upgrade pip
           python -m pip install --upgrade -r requirements.txt -r requirements-dev.txt
-<<<<<<< HEAD
-          python -m pip install --upgrade -r requirements-torch.txt --index-url https://download.pytorch.org/whl/cpu
-=======
           python -m pip install --upgrade -r requirements-torch.txt --index-url https://download.pytorch.org/whl/cpu --extra-index-url https://pypi.org/simple
->>>>>>> 0fafea7a
           python -m pip install --upgrade -r requirements-pyg.txt --find-links https://data.pyg.org/whl/torch-2.0.1+cpu.html
           python -m pip install --upgrade -r requirements-deepspeed.txt
       - name: Format black
