{
    "Verbosity": {
        "level": 0
    },
    "Dataset": {
        "name": "unit_test_multihead_vector",
        "format": "unit_test",
        "compositional_stratified_splitting": true,
        "rotational_invariance": false,
        "path": {
            "total": "dataset/unit_test_multihead"
        },
        "node_features": {
            "name": ["xx2_vec","x","x2x3_vec"],
            "dim": [2, 1, 2],
            "column_index": [0, 0, 6]
        },
        "graph_features":{
            "name": ["sum","sums_vec","sum_linear"],
            "dim": [1, 2, 1],
            "column_index": [0, 0, 1]
        }
    },
    "NeuralNetwork": {
        "Architecture": {
            "model_type": "PNA",
            "radius": 2.0,
            "max_neighbours": 100,
<<<<<<< HEAD
            "num_radial": 6,
            "envelope_exponent": 5,
=======
            "envelope_exponent": 5,
            "num_radial": 6,
>>>>>>> 96f6233f
            "periodic_boundary_conditions": false,
            "hidden_dim": 8,
            "num_conv_layers": 2,
            "output_heads": {
                "graph":{
                    "num_sharedlayers": 2,
                    "dim_sharedlayers": 10,
                    "num_headlayers": 2,
                    "dim_headlayers": [10, 10]
                },
                "node": {
                    "num_headlayers": 2,
                    "dim_headlayers": [40, 10],
                    "type": "mlp"
                }
            },
            "task_weights": [1.0, 1.0, 1.0,1.0, 1.0, 1.0]
        },
        "Variables_of_interest": {
            "input_node_features": [0],
            "output_names": ["x2x3_vec","sum","sums_vec","sum_linear","x","xx2_vec"],
            "output_index": [ 2, 0, 1, 2, 1, 0],
            "type": ["node","graph","graph","graph","node","node"],
            "denormalize_output": false
        },
        "Training": {
            "num_epoch": 80,
            "Checkpoint": true,
            "checkpoint_warmup": 10,
            "perc_train": 0.7,
            "loss_function_type": "mse",
            "batch_size": 16,
            "Optimizer":{
                "type": "AdamW",
                "learning_rate": 0.01
            }
        }
    },
    "Visualization": {
        "plot_init_solution": true,
        "plot_hist_solution": false,
        "create_plots": true
    }
}<|MERGE_RESOLUTION|>--- conflicted
+++ resolved
@@ -26,13 +26,8 @@
             "model_type": "PNA",
             "radius": 2.0,
             "max_neighbours": 100,
-<<<<<<< HEAD
-            "num_radial": 6,
-            "envelope_exponent": 5,
-=======
             "envelope_exponent": 5,
             "num_radial": 6,
->>>>>>> 96f6233f
             "periodic_boundary_conditions": false,
             "hidden_dim": 8,
             "num_conv_layers": 2,
