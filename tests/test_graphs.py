##############################################################################
# Copyright (c) 2021, Oak Ridge National Laboratory                          #
# All rights reserved.                                                       #
#                                                                            #
# This file is part of HydraGNN and is distributed under a BSD 3-clause      #
# license. For the licensing terms see the LICENSE file in the top-level     #
# directory.                                                                 #
#                                                                            #
# SPDX-License-Identifier: BSD-3-Clause                                      #
##############################################################################

import sys, os, json
import pytest

import torch

torch.manual_seed(97)
import shutil

import hydragnn, tests
from hydragnn.utils.input_config_parsing.config_utils import merge_config


# Main unit test function called by pytest wrappers.
def unittest_train_model(
    model_type,
    ci_input,
    use_lengths,
    overwrite_data=False,
    use_deepspeed=False,
    overwrite_config=None,
):
    world_size, rank = hydragnn.utils.distributed.get_comm_size_and_rank()

    os.environ["SERIALIZED_DATA_PATH"] = os.getcwd()

    # Read in config settings and override model type.
    config_file = os.path.join(os.getcwd(), "tests/inputs", ci_input)
    with open(config_file, "r") as f:
        config = json.load(f)
    config["NeuralNetwork"]["Architecture"]["model_type"] = model_type

    # Overwrite config settings if provided
    if overwrite_config:
        config = merge_config(config, overwrite_config)

    """
    to test this locally, set ci.json as
    "Dataset": {
       ...
       "path": {
               "train": "serialized_dataset/unit_test_singlehead_train.pkl",
               "test": "serialized_dataset/unit_test_singlehead_test.pkl",
               "validate": "serialized_dataset/unit_test_singlehead_validate.pkl"}
       ...
    """
    # use pkl files if exist by default
    for dataset_name in config["Dataset"]["path"].keys():
        if dataset_name == "total":
            pkl_file = (
                os.environ["SERIALIZED_DATA_PATH"]
                + "/serialized_dataset/"
                + config["Dataset"]["name"]
                + ".pkl"
            )
        else:
            pkl_file = (
                os.environ["SERIALIZED_DATA_PATH"]
                + "/serialized_dataset/"
                + config["Dataset"]["name"]
                + "_"
                + dataset_name
                + ".pkl"
            )
        if os.path.exists(pkl_file):
            config["Dataset"]["path"][dataset_name] = pkl_file

    # In the unit test runs, it is found MFC favors graph-level features over node-level features, compared with other models;
    # hence here we decrease the loss weight coefficient for graph-level head in MFC.
    if model_type == "MFC" and ci_input == "ci_multihead.json":
        config["NeuralNetwork"]["Architecture"]["task_weights"][0] = 2

    # Only run with edge lengths for models that support them.
    if use_lengths:
        config["NeuralNetwork"]["Architecture"]["edge_features"] = ["lengths"]

    if rank == 0:
        num_samples_tot = 500
        # check if serialized pickle files or folders for raw files provided
        pkl_input = False
        if list(config["Dataset"]["path"].values())[0].endswith(".pkl"):
            pkl_input = True
        # only generate new datasets, if not pkl
        if not pkl_input:
            for dataset_name, data_path in config["Dataset"]["path"].items():
                if overwrite_data:
                    shutil.rmtree(data_path)
                if not os.path.exists(data_path):
                    os.makedirs(data_path)
                if dataset_name == "total":
                    num_samples = num_samples_tot
                elif dataset_name == "train":
                    num_samples = int(
                        num_samples_tot
                        * config["NeuralNetwork"]["Training"]["perc_train"]
                    )
                elif dataset_name == "test":
                    num_samples = int(
                        num_samples_tot
                        * (1 - config["NeuralNetwork"]["Training"]["perc_train"])
                        * 0.5
                    )
                elif dataset_name == "validate":
                    num_samples = int(
                        num_samples_tot
                        * (1 - config["NeuralNetwork"]["Training"]["perc_train"])
                        * 0.5
                    )
                if not os.listdir(data_path):
                    tests.deterministic_graph_data(
                        data_path, number_configurations=num_samples
                    )

    # Since the config file uses PNA already, test the file overload here.
    # All the other models need to use the locally modified dictionary.
    if model_type == "PNA" and not use_lengths:
        hydragnn.run_training(config_file, use_deepspeed)
    else:
        hydragnn.run_training(config, use_deepspeed)

    (
        error,
        error_mse_task,
        true_values,
        predicted_values,
    ) = hydragnn.run_prediction(config, use_deepspeed)

    # Set RMSE and sample MAE error thresholds
    thresholds = {
        "SAGE": [0.20, 0.20],
        "PNA": [0.20, 0.20],
        "PNAPlus": [0.20, 0.20],
        "MFC": [0.20, 0.30],
        "GIN": [0.25, 0.20],
        "GAT": [0.60, 0.70],
        "CGCNN": [0.50, 0.40],
        "SchNet": [0.20, 0.20],
        "DimeNet": [0.50, 0.50],
        "EGNN": [0.20, 0.20],
        "PNAEq": [0.60, 0.60],
<<<<<<< HEAD
        "MACE": [0.60, 0.70],
=======
        "PAINN": [0.60, 0.60],
>>>>>>> ab8891fc
    }
    if use_lengths and ("vector" not in ci_input):
        thresholds["CGCNN"] = [0.175, 0.175]
        thresholds["PNA"] = [0.10, 0.10]
        thresholds["PNAPlus"] = [0.10, 0.10]
    if use_lengths and "vector" in ci_input:
        thresholds["PNA"] = [0.2, 0.15]
        thresholds["PNAPlus"] = [0.2, 0.15]
    if ci_input == "ci_conv_head.json":
        thresholds["GIN"] = [0.25, 0.40]

    verbosity = 2

    for ihead in range(len(true_values)):
        error_head_mse = error_mse_task[ihead]
        error_str = (
            str("{:.6f}".format(error_head_mse))
            + " < "
            + str(thresholds[model_type][0])
        )
        hydragnn.utils.print.print_distributed(verbosity, "head: " + error_str)
        assert (
            error_head_mse < thresholds[model_type][0]
        ), "Head RMSE checking failed for " + str(ihead)

        head_true = true_values[ihead]
        head_pred = predicted_values[ihead]
        # Check individual samples
        mae = torch.nn.L1Loss()
        sample_mean_abs_error = mae(head_true, head_pred)
        error_str = (
            "{:.6f}".format(sample_mean_abs_error)
            + " < "
            + str(thresholds[model_type][1])
        )
        assert (
            sample_mean_abs_error < thresholds[model_type][1]
        ), "MAE sample checking failed!"

    # Check RMSE error
    error_str = str("{:.6f}".format(error)) + " < " + str(thresholds[model_type][0])
    hydragnn.utils.print.print_distributed(verbosity, "total: " + error_str)
    assert error < thresholds[model_type][0], "Total RMSE checking failed!" + str(error)


# Test across all models with both single/multihead
@pytest.mark.parametrize(
    "model_type",
    [
        "SAGE",
        "GIN",
        "GAT",
        "MFC",
        "PNA",
        "PNAPlus",
        "CGCNN",
        "SchNet",
        "DimeNet",
        "EGNN",
        "PNAEq",
<<<<<<< HEAD
        "MACE",
=======
        "PAINN",
>>>>>>> ab8891fc
    ],
)
@pytest.mark.parametrize("ci_input", ["ci.json", "ci_multihead.json"])
def pytest_train_model(model_type, ci_input, overwrite_data=False):
    unittest_train_model(model_type, ci_input, False, overwrite_data)


# Test only models
@pytest.mark.parametrize(
    "model_type", ["PNA", "PNAPlus", "CGCNN", "SchNet", "EGNN", "MACE"]
)
def pytest_train_model_lengths(model_type, overwrite_data=False):
    unittest_train_model(model_type, "ci.json", True, overwrite_data)


# Test across equivariant models
<<<<<<< HEAD
@pytest.mark.parametrize("model_type", ["EGNN", "SchNet", "PNAEq", "MACE"])
=======
@pytest.mark.parametrize("model_type", ["EGNN", "SchNet", "PNAEq", "PAINN"])
>>>>>>> ab8891fc
def pytest_train_equivariant_model(model_type, overwrite_data=False):
    unittest_train_model(model_type, "ci_equivariant.json", False, overwrite_data)


# Test vector output
@pytest.mark.parametrize("model_type", ["PNA", "PNAPlus", "MACE"])
def pytest_train_model_vectoroutput(model_type, overwrite_data=False):
    unittest_train_model(model_type, "ci_vectoroutput.json", True, overwrite_data)


@pytest.mark.parametrize(
    "model_type",
    [
        "SAGE",
        "GIN",
        "GAT",
        "MFC",
        "PNA",
        "PNAPlus",
        "SchNet",
        "DimeNet",
        "EGNN",
        "PNAEq",
        "PAINN",
    ],
)
def pytest_train_model_conv_head(model_type, overwrite_data=False):
    unittest_train_model(model_type, "ci_conv_head.json", False, overwrite_data)<|MERGE_RESOLUTION|>--- conflicted
+++ resolved
@@ -148,11 +148,8 @@
         "DimeNet": [0.50, 0.50],
         "EGNN": [0.20, 0.20],
         "PNAEq": [0.60, 0.60],
-<<<<<<< HEAD
+        "PAINN": [0.60, 0.60],
         "MACE": [0.60, 0.70],
-=======
-        "PAINN": [0.60, 0.60],
->>>>>>> ab8891fc
     }
     if use_lengths and ("vector" not in ci_input):
         thresholds["CGCNN"] = [0.175, 0.175]
@@ -213,11 +210,8 @@
         "DimeNet",
         "EGNN",
         "PNAEq",
-<<<<<<< HEAD
+        "PAINN",
         "MACE",
-=======
-        "PAINN",
->>>>>>> ab8891fc
     ],
 )
 @pytest.mark.parametrize("ci_input", ["ci.json", "ci_multihead.json"])
@@ -234,11 +228,7 @@
 
 
 # Test across equivariant models
-<<<<<<< HEAD
-@pytest.mark.parametrize("model_type", ["EGNN", "SchNet", "PNAEq", "MACE"])
-=======
-@pytest.mark.parametrize("model_type", ["EGNN", "SchNet", "PNAEq", "PAINN"])
->>>>>>> ab8891fc
+@pytest.mark.parametrize("model_type", ["EGNN", "SchNet", "PNAEq", "PAINN", "MACE"])
 def pytest_train_equivariant_model(model_type, overwrite_data=False):
     unittest_train_model(model_type, "ci_equivariant.json", False, overwrite_data)
 
