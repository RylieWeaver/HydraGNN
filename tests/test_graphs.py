##############################################################################
# Copyright (c) 2021, Oak Ridge National Laboratory                          #
# All rights reserved.                                                       #
#                                                                            #
# This file is part of HydraGNN and is distributed under a BSD 3-clause      #
# license. For the licensing terms see the LICENSE file in the top-level     #
# directory.                                                                 #
#                                                                            #
# SPDX-License-Identifier: BSD-3-Clause                                      #
##############################################################################

import sys, os, json
import pytest

import torch

torch.manual_seed(97)
import shutil

import hydragnn, tests
from hydragnn.utils.config_utils import merge_config


# Main unit test function called by pytest wrappers.
def unittest_train_model(
    model_type,
    ci_input,
    use_lengths,
    overwrite_data=False,
    use_deepspeed=False,
    overwrite_config=None,
):
    world_size, rank = hydragnn.utils.get_comm_size_and_rank()

    os.environ["SERIALIZED_DATA_PATH"] = os.getcwd()

    # Read in config settings and override model type.
    config_file = os.path.join(os.getcwd(), "tests/inputs", ci_input)
    with open(config_file, "r") as f:
        config = json.load(f)
    config["NeuralNetwork"]["Architecture"]["model_type"] = model_type

    # Overwrite config settings if provided
    if overwrite_config:
        config = merge_config(config, overwrite_config)

    """
    to test this locally, set ci.json as
    "Dataset": {
       ...
       "path": {
               "train": "serialized_dataset/unit_test_singlehead_train.pkl",
               "test": "serialized_dataset/unit_test_singlehead_test.pkl",
               "validate": "serialized_dataset/unit_test_singlehead_validate.pkl"}
       ...
    """
    # use pkl files if exist by default
    for dataset_name in config["Dataset"]["path"].keys():
        if dataset_name == "total":
            pkl_file = (
                os.environ["SERIALIZED_DATA_PATH"]
                + "/serialized_dataset/"
                + config["Dataset"]["name"]
                + ".pkl"
            )
        else:
            pkl_file = (
                os.environ["SERIALIZED_DATA_PATH"]
                + "/serialized_dataset/"
                + config["Dataset"]["name"]
                + "_"
                + dataset_name
                + ".pkl"
            )
        if os.path.exists(pkl_file):
            config["Dataset"]["path"][dataset_name] = pkl_file

    # In the unit test runs, it is found MFC favors graph-level features over node-level features, compared with other models;
    # hence here we decrease the loss weight coefficient for graph-level head in MFC.
    if model_type == "MFC" and ci_input == "ci_multihead.json":
        config["NeuralNetwork"]["Architecture"]["task_weights"][0] = 2

    # Only run with edge lengths for models that support them.
    if use_lengths:
        config["NeuralNetwork"]["Architecture"]["edge_features"] = ["lengths"]

    if rank == 0:
        num_samples_tot = 500
        # check if serialized pickle files or folders for raw files provided
        pkl_input = False
        if list(config["Dataset"]["path"].values())[0].endswith(".pkl"):
            pkl_input = True
        # only generate new datasets, if not pkl
        if not pkl_input:
            for dataset_name, data_path in config["Dataset"]["path"].items():
                if overwrite_data:
                    shutil.rmtree(data_path)
                if not os.path.exists(data_path):
                    os.makedirs(data_path)
                if dataset_name == "total":
                    num_samples = num_samples_tot
                elif dataset_name == "train":
                    num_samples = int(
                        num_samples_tot
                        * config["NeuralNetwork"]["Training"]["perc_train"]
                    )
                elif dataset_name == "test":
                    num_samples = int(
                        num_samples_tot
                        * (1 - config["NeuralNetwork"]["Training"]["perc_train"])
                        * 0.5
                    )
                elif dataset_name == "validate":
                    num_samples = int(
                        num_samples_tot
                        * (1 - config["NeuralNetwork"]["Training"]["perc_train"])
                        * 0.5
                    )
                if not os.listdir(data_path):
                    tests.deterministic_graph_data(
                        data_path, number_configurations=num_samples
                    )

    # Since the config file uses PNA already, test the file overload here.
    # All the other models need to use the locally modified dictionary.
    if model_type == "PNA" and not use_lengths:
        hydragnn.run_training(config_file, use_deepspeed)
    else:
        hydragnn.run_training(config, use_deepspeed)

    (
        error,
        error_mse_task,
        true_values,
        predicted_values,
    ) = hydragnn.run_prediction(config, use_deepspeed)

    # Set RMSE and sample MAE error thresholds
    thresholds = {
        "SAGE": [0.20, 0.20],
        "PNA": [0.20, 0.20],
        "PNAPlus": [0.20, 0.20],
        "MFC": [0.20, 0.30],
        "GIN": [0.25, 0.20],
        "GAT": [0.60, 0.70],
        "CGCNN": [0.50, 0.40],
        "SchNet": [0.20, 0.20],
        "DimeNet": [0.50, 0.50],
        "EGNN": [0.20, 0.20],
        "PAINN": [0.60, 0.60],
    }
    if use_lengths and ("vector" not in ci_input):
        thresholds["CGCNN"] = [0.175, 0.175]
        thresholds["PNA"] = [0.10, 0.10]
        thresholds["PNAPlus"] = [0.10, 0.10]
    if use_lengths and "vector" in ci_input:
        thresholds["PNA"] = [0.2, 0.15]
        thresholds["PNAPlus"] = [0.2, 0.15]
    if ci_input == "ci_conv_head.json":
        thresholds["GIN"] = [0.25, 0.40]

    verbosity = 2

    for ihead in range(len(true_values)):
        error_head_mse = error_mse_task[ihead]
        error_str = (
            str("{:.6f}".format(error_head_mse))
            + " < "
            + str(thresholds[model_type][0])
        )
        hydragnn.utils.print_distributed(verbosity, "head: " + error_str)
        assert (
            error_head_mse < thresholds[model_type][0]
        ), "Head RMSE checking failed for " + str(ihead)

        head_true = true_values[ihead]
        head_pred = predicted_values[ihead]
        # Check individual samples
        mae = torch.nn.L1Loss()
        sample_mean_abs_error = mae(head_true, head_pred)
        error_str = (
            "{:.6f}".format(sample_mean_abs_error)
            + " < "
            + str(thresholds[model_type][1])
        )
        assert (
            sample_mean_abs_error < thresholds[model_type][1]
        ), "MAE sample checking failed!"

    # Check RMSE error
    error_str = str("{:.6f}".format(error)) + " < " + str(thresholds[model_type][0])
    hydragnn.utils.print_distributed(verbosity, "total: " + error_str)
    assert error < thresholds[model_type][0], "Total RMSE checking failed!" + str(error)


# Test across all models with both single/multihead
@pytest.mark.parametrize(
    "model_type",
    [
        "SAGE",
        "GIN",
        "GAT",
        "MFC",
        "PNA",
        "PNAPlus",
        "CGCNN",
        "SchNet",
        "DimeNet",
        "EGNN",
<<<<<<< HEAD
        "PAINN",
=======
>>>>>>> fc6ee175
    ],
)
@pytest.mark.parametrize("ci_input", ["ci.json", "ci_multihead.json"])
def pytest_train_model(model_type, ci_input, overwrite_data=False):
    unittest_train_model(model_type, ci_input, False, overwrite_data)


# Test only models
@pytest.mark.parametrize("model_type", ["PNA", "PNAPlus", "CGCNN", "SchNet", "EGNN"])
def pytest_train_model_lengths(model_type, overwrite_data=False):
    unittest_train_model(model_type, "ci.json", True, overwrite_data)


# Test across equivariant models
@pytest.mark.parametrize("model_type", ["EGNN", "SchNet", "PAINN"])
def pytest_train_equivariant_model(model_type, overwrite_data=False):
    unittest_train_model(model_type, "ci_equivariant.json", False, overwrite_data)


# Test vector output
@pytest.mark.parametrize("model_type", ["PNA", "PNAPlus"])
def pytest_train_model_vectoroutput(model_type, overwrite_data=False):
    unittest_train_model(model_type, "ci_vectoroutput.json", True, overwrite_data)


@pytest.mark.parametrize(
    "model_type",
<<<<<<< HEAD
    [
        "SAGE",
        "GIN",
        "GAT",
        "MFC",
        "PNA",
        "PNAPlus",
        "SchNet",
        "DimeNet",
        "EGNN",
        "PAINN",
    ],
=======
    ["SAGE", "GIN", "GAT", "MFC", "PNA", "PNAPlus", "SchNet", "DimeNet", "EGNN"],
>>>>>>> fc6ee175
)
def pytest_train_model_conv_head(model_type, overwrite_data=False):
    unittest_train_model(model_type, "ci_conv_head.json", False, overwrite_data)<|MERGE_RESOLUTION|>--- conflicted
+++ resolved
@@ -207,10 +207,7 @@
         "SchNet",
         "DimeNet",
         "EGNN",
-<<<<<<< HEAD
         "PAINN",
-=======
->>>>>>> fc6ee175
     ],
 )
 @pytest.mark.parametrize("ci_input", ["ci.json", "ci_multihead.json"])
@@ -238,7 +235,6 @@
 
 @pytest.mark.parametrize(
     "model_type",
-<<<<<<< HEAD
     [
         "SAGE",
         "GIN",
@@ -251,9 +247,6 @@
         "EGNN",
         "PAINN",
     ],
-=======
-    ["SAGE", "GIN", "GAT", "MFC", "PNA", "PNAPlus", "SchNet", "DimeNet", "EGNN"],
->>>>>>> fc6ee175
 )
 def pytest_train_model_conv_head(model_type, overwrite_data=False):
     unittest_train_model(model_type, "ci_conv_head.json", False, overwrite_data)